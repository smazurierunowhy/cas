description = 'Apereo CAS Core Audit'
dependencies {
<<<<<<< HEAD
  compile project(':cas-server-core-api')
  compile(group: 'org.jasig.inspektr', name: 'inspektr-audit', version:inspektrVersion) {
    exclude(module: 'slf4j-api')
    exclude(module: 'validation-api')
    exclude(module: 'aspectjrt')
  }
  compile(group: 'org.pac4j', name: 'pac4j-core', version: pac4jVersion) {
  }
  compile project(':cas-server-core-web')
  compile project(':cas-server-core-util')
  testCompile(group: 'org.hibernate', name: 'hibernate-validator', version:hibernateValidatorVersion) {
    exclude(module: 'slf4j-api')
    exclude(module: 'jboss-logging')
  }
  testCompile project(':cas-server-core-logout')
  testCompile project(':cas-server-core-monitor')
  testCompile project(':cas-server-core-util')
  testCompile project(path: ":cas-server-core-authentication", configuration: "tests")
  testCompile project(':cas-server-core')
  testCompile project(path: ":cas-server-core", configuration: "tests")
}
=======
    compile project(':cas-server-core-api')
    compile(group: 'org.jasig.inspektr', name: 'inspektr-audit', version: inspektrVersion) {
        exclude(module: 'slf4j-api')
        exclude(module: 'validation-api')
        exclude(module: 'aspectjrt')
    }
    compile(group: 'org.springframework.security', name: 'spring-security-core', version: springSecVersion) {
        exclude(module: 'spring-core')
        exclude(module: 'spring-beans')
        exclude(module: 'spring-context')
        exclude(module: 'spring-aop')
        exclude(module: 'spring-expression')
        exclude(module: 'spring-web')
    }
    compile project(':cas-server-core-util')
    testCompile(group: 'org.hibernate', name: 'hibernate-validator', version: hibernateValidatorVersion) {
        exclude(module: 'slf4j-api')
        exclude(module: 'jboss-logging')
    }
    testCompile project(':cas-server-core-logout')
    testCompile project(':cas-server-core-monitor')
    testCompile project(':cas-server-core-util')
    testCompile project(path: ":cas-server-core-authentication", configuration: "tests")
    testCompile project(':cas-server-core')
    testCompile project(path: ":cas-server-core", configuration: "tests")
}

>>>>>>> ff01ab99
<|MERGE_RESOLUTION|>--- conflicted
+++ resolved
@@ -1,42 +1,14 @@
 description = 'Apereo CAS Core Audit'
 dependencies {
-<<<<<<< HEAD
-  compile project(':cas-server-core-api')
-  compile(group: 'org.jasig.inspektr', name: 'inspektr-audit', version:inspektrVersion) {
-    exclude(module: 'slf4j-api')
-    exclude(module: 'validation-api')
-    exclude(module: 'aspectjrt')
-  }
-  compile(group: 'org.pac4j', name: 'pac4j-core', version: pac4jVersion) {
-  }
-  compile project(':cas-server-core-web')
-  compile project(':cas-server-core-util')
-  testCompile(group: 'org.hibernate', name: 'hibernate-validator', version:hibernateValidatorVersion) {
-    exclude(module: 'slf4j-api')
-    exclude(module: 'jboss-logging')
-  }
-  testCompile project(':cas-server-core-logout')
-  testCompile project(':cas-server-core-monitor')
-  testCompile project(':cas-server-core-util')
-  testCompile project(path: ":cas-server-core-authentication", configuration: "tests")
-  testCompile project(':cas-server-core')
-  testCompile project(path: ":cas-server-core", configuration: "tests")
-}
-=======
     compile project(':cas-server-core-api')
     compile(group: 'org.jasig.inspektr', name: 'inspektr-audit', version: inspektrVersion) {
         exclude(module: 'slf4j-api')
         exclude(module: 'validation-api')
         exclude(module: 'aspectjrt')
     }
-    compile(group: 'org.springframework.security', name: 'spring-security-core', version: springSecVersion) {
-        exclude(module: 'spring-core')
-        exclude(module: 'spring-beans')
-        exclude(module: 'spring-context')
-        exclude(module: 'spring-aop')
-        exclude(module: 'spring-expression')
-        exclude(module: 'spring-web')
+    compile(group: 'org.pac4j', name: 'pac4j-core', version: pac4jVersion) {
     }
+    compile project(':cas-server-core-web')
     compile project(':cas-server-core-util')
     testCompile(group: 'org.hibernate', name: 'hibernate-validator', version: hibernateValidatorVersion) {
         exclude(module: 'slf4j-api')
@@ -48,6 +20,4 @@
     testCompile project(path: ":cas-server-core-authentication", configuration: "tests")
     testCompile project(':cas-server-core')
     testCompile project(path: ":cas-server-core", configuration: "tests")
-}
-
->>>>>>> ff01ab99
+}