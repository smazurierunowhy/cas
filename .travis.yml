--- conflicted
+++ resolved
@@ -1,55 +1,51 @@
-# Steps to enable this build are:
-#
-# Generate the OAUTH-TOKEN at https://github.com/settings/applications
-# Install travis: gem install travis
-# Login to travis: travis login
-# Encrypt the token: travis encrypt VAR_NAME=[OAUTH-TOKEN] -r apereo/cas --add env.global
-#
-
-language: java
-sudo: required
-branches:
-  only:
-  - master
-jdk:
-- oraclejdk8
-cache:
-  directories:
-    - '$HOME/.gradle/caches'
-git:
-  depth: 3
-notifications:
-  slack: apereo:tUFPsW9tmnzVSADu1LqqSUV8
-env:
-  global:
-  - secure: "JlFTItSTHxmevCoX1fXWkXtQOqP8ERT5ndeYMc378acqZIWEpmoSQelP8unRjtU6sU/4dxdUWpEFLrbcNQsFuPsgzMLGSwuEcjbuSBGMgdAHXSl6+FfBWrCcde2WIfk+eYMm7mrhcySWMvtWss1kDOu+s8+HtRvnRCAsfz+77hs="
-  - secure: "iWPPLKSS3zBs2adqLPkMiHfCj2hSLyD5BoV3oodhR7Ne83Kpn1khRcEWFoHF3Ed11eSU+glNdPSzUpc8TzwTZGx5B3RU2Qp36hZFyjuzNWJARmoVPYMiEg3FFBQrUR75w+Tbtn6zPkiAk6nl0K5ewmY0/xixVdnTLXL5HjpE2rc="
-  - secure: "f3mDIZ8m6NYJXI8KvWD/sZRSeCCyIyfgPRy3Q6o9u9WyHZuYaJf95Ia0eJQ3gxUDS1TKL31Vk08dhFKrfIcKgifFPa2uQ2uyJkvGxlarMTQ+tpqsZYp4zAJgKc9r4xdZasvF2k4xqr+pl9AFjlpXB4jDD59XPXt3DcRABOYA9sM="
-before_script:
- - export JAVA_OPTS="-Xmx2048m"
-before_install:
-- git gc --aggressive --prune=now
-- sudo mkdir -p /etc/cas/config /etc/cas/saml /etc/cas/services
-- ls ./etc
-- sudo unzip -j -o ./etc/jce8.zip *.jar -d `jdk_switcher home oraclejdk8`/jre/lib/security
-- sudo ls `jdk_switcher home oraclejdk8`/jre/lib/security
-- sudo cp ./etc/java.security `jdk_switcher home oraclejdk8`/jre/lib/security
-- chmod -R 777 ./travis/init-travis-build.sh
-- ./travis/init-travis-build.sh
-- chmod -R 777 ./gradlew
-- sudo apt-get install -y nodejs
-- sudo ./gradlew gulpSetup --stacktrace -q
-- sudo ./gradlew clean --parallel -q
-install:
-<<<<<<< HEAD
-- ./gradlew bootRepackage install --parallel -x test --stacktrace 
-=======
-- sudo ./gradlew clean bootRepackage install --parallel -x test --stacktrace 
->>>>>>> f077f35a
-script:
-- travis_wait sudo ./gradlew checkstyleTest test --stacktrace --parallel
-after_success:
-- chmod -R 777 ./travis/push-javadoc-to-gh-pages.sh
-- ./travis/push-javadoc-to-gh-pages.sh
-- chmod -R 777 ./travis/deploy-to-sonatype.sh
-- ./travis/deploy-to-sonatype.sh
+# Steps to enable this build are:
+#
+# Generate the OAUTH-TOKEN at https://github.com/settings/applications
+# Install travis: gem install travis
+# Login to travis: travis login
+# Encrypt the token: travis encrypt VAR_NAME=[OAUTH-TOKEN] -r apereo/cas --add env.global
+#
+
+language: java
+sudo: required
+branches:
+  only:
+  - master
+jdk:
+- oraclejdk8
+cache:
+  directories:
+    - '$HOME/.gradle/caches'
+git:
+  depth: 3
+notifications:
+  slack: apereo:tUFPsW9tmnzVSADu1LqqSUV8
+env:
+  global:
+  - secure: "JlFTItSTHxmevCoX1fXWkXtQOqP8ERT5ndeYMc378acqZIWEpmoSQelP8unRjtU6sU/4dxdUWpEFLrbcNQsFuPsgzMLGSwuEcjbuSBGMgdAHXSl6+FfBWrCcde2WIfk+eYMm7mrhcySWMvtWss1kDOu+s8+HtRvnRCAsfz+77hs="
+  - secure: "iWPPLKSS3zBs2adqLPkMiHfCj2hSLyD5BoV3oodhR7Ne83Kpn1khRcEWFoHF3Ed11eSU+glNdPSzUpc8TzwTZGx5B3RU2Qp36hZFyjuzNWJARmoVPYMiEg3FFBQrUR75w+Tbtn6zPkiAk6nl0K5ewmY0/xixVdnTLXL5HjpE2rc="
+  - secure: "f3mDIZ8m6NYJXI8KvWD/sZRSeCCyIyfgPRy3Q6o9u9WyHZuYaJf95Ia0eJQ3gxUDS1TKL31Vk08dhFKrfIcKgifFPa2uQ2uyJkvGxlarMTQ+tpqsZYp4zAJgKc9r4xdZasvF2k4xqr+pl9AFjlpXB4jDD59XPXt3DcRABOYA9sM="
+before_script:
+ - export JAVA_OPTS="-Xmx2048m"
+before_install:
+- git gc --aggressive --prune=now
+- sudo mkdir -p /etc/cas/config /etc/cas/saml /etc/cas/services
+- ls ./etc
+- sudo unzip -j -o ./etc/jce8.zip *.jar -d `jdk_switcher home oraclejdk8`/jre/lib/security
+- sudo ls `jdk_switcher home oraclejdk8`/jre/lib/security
+- sudo cp ./etc/java.security `jdk_switcher home oraclejdk8`/jre/lib/security
+- chmod -R 777 ./travis/init-travis-build.sh
+- ./travis/init-travis-build.sh
+- chmod -R 777 ./gradlew
+- sudo apt-get install -y nodejs
+- sudo ./gradlew gulpSetup --stacktrace -q
+- sudo ./gradlew clean --parallel -q
+install:
+- sudo ./gradlew clean bootRepackage install --parallel -x test --stacktrace 
+script:
+- travis_wait sudo ./gradlew checkstyleTest test --stacktrace --parallel
+after_success:
+- chmod -R 777 ./travis/push-javadoc-to-gh-pages.sh
+- ./travis/push-javadoc-to-gh-pages.sh
+- chmod -R 777 ./travis/deploy-to-sonatype.sh
+- ./travis/deploy-to-sonatype.sh