<?xml version="1.0" encoding="UTF-8"?>
<!--
  ~ Licensed to Jasig under one or more contributor license
  ~ agreements. See the NOTICE file distributed with this work
  ~ for additional information regarding copyright ownership.
  ~ Jasig licenses this file to you under the Apache License,
  ~ Version 2.0 (the "License"); you may not use this file
  ~ except in compliance with the License.  You may obtain a
  ~ copy of the License at the following location:
  ~
  ~   http://www.apache.org/licenses/LICENSE-2.0
  ~
  ~ Unless required by applicable law or agreed to in writing,
  ~ software distributed under the License is distributed on an
  ~ "AS IS" BASIS, WITHOUT WARRANTIES OR CONDITIONS OF ANY
  ~ KIND, either express or implied.  See the License for the
  ~ specific language governing permissions and limitations
  ~ under the License.
  -->

<project xmlns="http://maven.apache.org/POM/4.0.0" xmlns:xsi="http://www.w3.org/2001/XMLSchema-instance" xsi:schemaLocation="http://maven.apache.org/POM/4.0.0 http://maven.apache.org/maven-v4_0_0.xsd">
  <parent>
    <artifactId>cas-server</artifactId>
    <groupId>org.jasig.cas</groupId>
    <version>4.1.0-SNAPSHOT</version>
  </parent>
  <modelVersion>4.0.0</modelVersion>
  <artifactId>cas-server-core</artifactId>
  <name>Jasig CAS Core</name>
  <description>CAS core</description>

    <dependencies>
        <dependency>
            <groupId>log4j</groupId>
            <artifactId>log4j</artifactId>
        </dependency>

        <dependency>
            <groupId>com.github.inspektr</groupId>
            <artifactId>inspektr-audit</artifactId>
            <scope>compile</scope>
        </dependency>

        <dependency>
            <groupId>org.jasig.service.persondir</groupId>
            <artifactId>person-directory-impl</artifactId>
            <scope>compile</scope>
        </dependency>

        <dependency>
            <groupId>commons-codec</groupId>
            <artifactId>commons-codec</artifactId>
            <scope>compile</scope>
        </dependency>

        <dependency>
            <groupId>org.apache.commons</groupId>
            <artifactId>commons-lang3</artifactId>
            <scope>compile</scope>
        </dependency>
      
        <dependency>
            <groupId>org.springframework</groupId>
            <artifactId>spring-orm</artifactId>
            <scope>compile</scope>
        </dependency>

        <dependency>
            <groupId>org.springframework</groupId>
            <artifactId>spring-jdbc</artifactId>
            <scope>compile</scope>
        </dependency>

        <dependency>
            <groupId>org.springframework</groupId>
            <artifactId>spring-core</artifactId>
            <scope>compile</scope>
        </dependency>

        <dependency>
            <groupId>org.springframework</groupId>
            <artifactId>spring-beans</artifactId>
            <scope>compile</scope>
        </dependency>

        <dependency>
            <groupId>org.springframework</groupId>
            <artifactId>spring-webmvc</artifactId>
            <scope>compile</scope>
        </dependency>

        <dependency>
            <groupId>org.springframework</groupId>
            <artifactId>spring-context-support</artifactId>
            <scope>compile</scope>
        </dependency>

        <dependency>
            <groupId>org.springframework</groupId>
            <artifactId>spring-tx</artifactId>
        </dependency>

        <dependency>
            <groupId>org.springframework</groupId>
            <artifactId>spring-context</artifactId>
        </dependency>

        <dependency>
            <groupId>org.springframework.security</groupId>
            <artifactId>spring-security-core</artifactId>
            <scope>compile</scope>
        </dependency>

      <dependency>
          <groupId>org.hibernate</groupId>
          <artifactId>hibernate-validator</artifactId>
          <scope>test</scope>
      </dependency>

      <dependency>
          <groupId>org.hibernate</groupId>
          <artifactId>hibernate-core</artifactId>
          <scope>compile</scope>
      </dependency>

        <dependency>
            <groupId>org.hibernate</groupId>
            <artifactId>hibernate-entitymanager</artifactId>
            <scope>test</scope>
        </dependency>

        <dependency>
            <groupId>javassist</groupId>
            <artifactId>javassist</artifactId>
            <scope>test</scope>
            <version>3.12.1.GA</version>
        </dependency>

        <dependency>
            <groupId>org.perf4j</groupId>
            <artifactId>perf4j</artifactId>
            <version>${perf4j.version}</version>
            <classifier>log4jonly</classifier>
            <scope>compile</scope>
        </dependency>

        <dependency>
            <groupId>org.springframework.webflow</groupId>
            <artifactId>spring-webflow</artifactId>
            <scope>compile</scope>
        </dependency>

        <dependency>
            <groupId>commons-jexl</groupId>
            <artifactId>commons-jexl</artifactId>
            <scope>runtime</scope>
            <type>jar</type>
        </dependency>

        <dependency>
            <groupId>commons-io</groupId>
            <artifactId>commons-io</artifactId>
            <version>${commons.io.version}</version>
            <scope>compile</scope>
            <type>jar</type>
        </dependency>

        <dependency>
            <groupId>joda-time</groupId>
            <artifactId>joda-time</artifactId>
            <scope>compile</scope>
        </dependency>

        <dependency>
            <groupId>org.reflections</groupId>
            <artifactId>reflections</artifactId>
            <scope>compile</scope>
        </dependency>
            
        <dependency>
          <groupId>org.quartz-scheduler</groupId>
          <artifactId>quartz</artifactId>
          <scope>test</scope>
        </dependency>

        <dependency>
          <groupId>com.github.inspektr</groupId>
          <artifactId>inspektr-support-spring</artifactId>
          <scope>test</scope>
          <exclusions>
            <exclusion>
                <groupId>org.slf4j</groupId>
                <artifactId>slf4j-api</artifactId>
            </exclusion>
          </exclusions>
        </dependency>

        <dependency>
            <groupId>org.apache.httpcomponents</groupId>
            <artifactId>httpclient</artifactId>
        </dependency>
<<<<<<< HEAD

        <dependency>
            <groupId>javax.cache</groupId>
            <artifactId>cache-api</artifactId>
        </dependency>

        <dependency>
            <groupId>org.jsr107.ri</groupId>
            <artifactId>cache-ri-impl</artifactId>
=======
        <dependency>
            <groupId>com.fasterxml.jackson.core</groupId>
            <artifactId>jackson-databind</artifactId>
>>>>>>> f022cfa1
        </dependency>
  </dependencies>
  
  <build>
    <plugins>
      <plugin>
        <groupId>org.apache.maven.plugins</groupId>
        <artifactId>maven-jar-plugin</artifactId>
        <executions>
          <execution>
            <goals>
              <goal>test-jar</goal>
            </goals>
            <configuration>
              <classifier>client</classifier>
              <excludes>
                <exclude>**/persistence.xml</exclude>
              </excludes>
            </configuration>
          </execution>
        </executions>
      </plugin>
    </plugins>
  </build>

  <properties>
    <cs.dir>${project.parent.basedir}</cs.dir>
  </properties>
</project><|MERGE_RESOLUTION|>--- conflicted
+++ resolved
@@ -199,7 +199,6 @@
             <groupId>org.apache.httpcomponents</groupId>
             <artifactId>httpclient</artifactId>
         </dependency>
-<<<<<<< HEAD
 
         <dependency>
             <groupId>javax.cache</groupId>
@@ -209,11 +208,10 @@
         <dependency>
             <groupId>org.jsr107.ri</groupId>
             <artifactId>cache-ri-impl</artifactId>
-=======
+        </dependency>
         <dependency>
             <groupId>com.fasterxml.jackson.core</groupId>
             <artifactId>jackson-databind</artifactId>
->>>>>>> f022cfa1
         </dependency>
   </dependencies>
   
