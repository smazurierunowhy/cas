--- conflicted
+++ resolved
@@ -23,10 +23,6 @@
  * Strategy pattern component for transforming principal names in the authentication pipeline.
  *
  * @author Howard Gilbert
-<<<<<<< HEAD
-=======
- *
->>>>>>> 06055003
  * @since 3.3.6
  */
 public interface PrincipalNameTransformer {
