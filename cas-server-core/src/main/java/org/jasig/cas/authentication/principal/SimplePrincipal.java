--- conflicted
+++ resolved
@@ -1,108 +1,101 @@
-/*
- * Licensed to Jasig under one or more contributor license
- * agreements. See the NOTICE file distributed with this work
- * for additional information regarding copyright ownership.
- * Jasig licenses this file to you under the Apache License,
- * Version 2.0 (the "License"); you may not use this file
- * except in compliance with the License.  You may obtain a
- * copy of the License at the following location:
- *
- *   http://www.apache.org/licenses/LICENSE-2.0
- *
- * Unless required by applicable law or agreed to in writing,
- * software distributed under the License is distributed on an
- * "AS IS" BASIS, WITHOUT WARRANTIES OR CONDITIONS OF ANY
- * KIND, either express or implied.  See the License for the
- * specific language governing permissions and limitations
- * under the License.
- */
-package org.jasig.cas.authentication.principal;
-
-<<<<<<< HEAD
-import org.apache.commons.lang.builder.HashCodeBuilder;
-=======
-import java.util.Collections;
-import java.util.Map;
-
-import org.apache.commons.lang3.builder.HashCodeBuilder;
->>>>>>> 10104d7b
-import org.springframework.util.Assert;
-
-import java.util.Collections;
-import java.util.Map;
-
-/**
- * Simple implementation of a {@link Principal} that exposes an unmodifiable
- * map of attributes. The attributes are cached upon construction and
- * will not be updated unless the principal is entirely and newly
- * resolved again.
- *
- * @author Scott Battaglia
- * @author Marvin S. Addison
- * @since 3.1
- */
-public class SimplePrincipal implements Principal {
-    /** Serialization support. */
-    private static final long serialVersionUID = -1255260750151385796L;
-
-    /** The unique identifier for the principal. */
-    private final String id;
-
-    /** Map of attributes for the Principal. */
-    private Map<String, Object> attributes;
-
-    /** No-arg constructor for serialization support. */
-    private SimplePrincipal() {
-        this.id = null;
-    }
-
-    /**
-     * Instantiates a new simple principal.
-     *
-     * @param id the id
-     */
-    protected SimplePrincipal(final String id) {
-        this(id, null);
-    }
-
-    /**
-     * Instantiates a new simple principal.
-     *
-     * @param id the id
-     * @param attributes the attributes
-     */
-    protected SimplePrincipal(final String id, final Map<String, Object> attributes) {
-        Assert.notNull(id, "id cannot be null");
-        this.id = id;
-        this.attributes = attributes;
-    }
-
-    /**
-     * @return An immutable map of principal attributes
-     */
-    public Map<String, Object> getAttributes() {
-        return this.attributes == null
-                ? Collections.<String, Object>emptyMap()
-                : Collections.unmodifiableMap(this.attributes);
-    }
-
-    @Override
-    public String toString() {
-        return this.id;
-    }
-
-    @Override
-    public int hashCode() {
-        final HashCodeBuilder builder = new HashCodeBuilder(83, 31);
-        builder.append(this.id);
-        return builder.toHashCode();
-    }
-
-    public final String getId() {
-        return this.id;
-    }
-    @Override
-    public boolean equals(final Object o) {
-        return o instanceof SimplePrincipal && ((SimplePrincipal) o).getId().equals(this.id);
-    }
-}
+/*
+ * Licensed to Jasig under one or more contributor license
+ * agreements. See the NOTICE file distributed with this work
+ * for additional information regarding copyright ownership.
+ * Jasig licenses this file to you under the Apache License,
+ * Version 2.0 (the "License"); you may not use this file
+ * except in compliance with the License.  You may obtain a
+ * copy of the License at the following location:
+ *
+ *   http://www.apache.org/licenses/LICENSE-2.0
+ *
+ * Unless required by applicable law or agreed to in writing,
+ * software distributed under the License is distributed on an
+ * "AS IS" BASIS, WITHOUT WARRANTIES OR CONDITIONS OF ANY
+ * KIND, either express or implied.  See the License for the
+ * specific language governing permissions and limitations
+ * under the License.
+ */
+package org.jasig.cas.authentication.principal;
+
+import org.apache.commons.lang3.builder.HashCodeBuilder;
+import org.springframework.util.Assert;
+
+import java.util.Collections;
+import java.util.Map;
+
+/**
+ * Simple implementation of a {@link Principal} that exposes an unmodifiable
+ * map of attributes. The attributes are cached upon construction and
+ * will not be updated unless the principal is entirely and newly
+ * resolved again.
+ *
+ * @author Scott Battaglia
+ * @author Marvin S. Addison
+ * @since 3.1
+ */
+public class SimplePrincipal implements Principal {
+    /** Serialization support. */
+    private static final long serialVersionUID = -1255260750151385796L;
+
+    /** The unique identifier for the principal. */
+    private final String id;
+
+    /** Map of attributes for the Principal. */
+    private Map<String, Object> attributes;
+
+    /** No-arg constructor for serialization support. */
+    private SimplePrincipal() {
+        this.id = null;
+    }
+
+    /**
+     * Instantiates a new simple principal.
+     *
+     * @param id the id
+     */
+    protected SimplePrincipal(final String id) {
+        this(id, null);
+    }
+
+    /**
+     * Instantiates a new simple principal.
+     *
+     * @param id the id
+     * @param attributes the attributes
+     */
+    protected SimplePrincipal(final String id, final Map<String, Object> attributes) {
+        Assert.notNull(id, "id cannot be null");
+        this.id = id;
+        this.attributes = attributes;
+    }
+
+    /**
+     * @return An immutable map of principal attributes
+     */
+    public Map<String, Object> getAttributes() {
+        return this.attributes == null
+                ? Collections.<String, Object>emptyMap()
+                : Collections.unmodifiableMap(this.attributes);
+    }
+
+    @Override
+    public String toString() {
+        return this.id;
+    }
+
+    @Override
+    public int hashCode() {
+        final HashCodeBuilder builder = new HashCodeBuilder(83, 31);
+        builder.append(this.id);
+        return builder.toHashCode();
+    }
+
+    public final String getId() {
+        return this.id;
+    }
+    @Override
+    public boolean equals(final Object o) {
+        return o instanceof SimplePrincipal && ((SimplePrincipal) o).getId().equals(this.id);
+    }
+}