/*
 * Licensed to Apereo under one or more contributor license
 * agreements. See the NOTICE file distributed with this work
 * for additional information regarding copyright ownership.
 * Apereo licenses this file to you under the Apache License,
 * Version 2.0 (the "License"); you may not use this file
 * except in compliance with the License.  You may obtain a
 * copy of the License at the following location:
 *
 *   http://www.apache.org/licenses/LICENSE-2.0
 *
 * Unless required by applicable law or agreed to in writing,
 * software distributed under the License is distributed on an
 * "AS IS" BASIS, WITHOUT WARRANTIES OR CONDITIONS OF ANY
 * KIND, either express or implied.  See the License for the
 * specific language governing permissions and limitations
 * under the License.
 */
package org.jasig.cas.ticket;

import com.google.common.collect.ImmutableMap;
import org.apache.commons.lang3.builder.EqualsBuilder;
import org.jasig.cas.authentication.Authentication;
import org.jasig.cas.authentication.principal.Service;
import org.jasig.cas.services.RegisteredService;
import org.slf4j.Logger;
import org.slf4j.LoggerFactory;
import org.springframework.util.Assert;

import javax.persistence.Column;
import javax.persistence.Entity;
import javax.persistence.Lob;
import javax.persistence.Table;
import javax.validation.constraints.NotNull;
import java.util.ArrayList;
import java.util.Collections;
import java.util.HashMap;
import java.util.List;
import java.util.Map;


/**
 * Concrete implementation of a TicketGrantingTicket. A TicketGrantingTicket is
 * the global identifier of a principal into the system. It grants the Principal
 * single-sign on access to any service that opts into single-sign on.
 * Expiration of a TicketGrantingTicket is controlled by the ExpirationPolicy
 * specified as object creation.
 *
 * @author Scott Battaglia
 * @since 3.0.0
 */
@Entity
@Table(name="TICKETGRANTINGTICKET")
public final class TicketGrantingTicketImpl extends AbstractTicket implements TicketGrantingTicket {

    /** Unique Id for serialization. */
    private static final long serialVersionUID = -8608149809180911599L;

    /** Logger instance. */
    private static final Logger LOGGER = LoggerFactory.getLogger(TicketGrantingTicketImpl.class);

    /** The authenticated object for which this ticket was generated for. */
    @Lob
    @Column(name="AUTHENTICATION", nullable=false, length = 1000000)
    private Authentication authentication;

    /** Flag to enforce manual expiration. */
    @Column(name="EXPIRED", nullable=false)
    private Boolean expired = Boolean.FALSE;

    /** Service that produced a proxy-granting ticket. */
    @Column(name="PROXIED_BY", nullable=true)
    private Service proxiedBy;

    /** The services associated to this ticket. */
    @Lob
    @Column(name="SERVICES_GRANTED_ACCESS_TO", nullable=false, length = 1000000)
    private final HashMap<String, Service> services = new HashMap<>();

    @Lob
    @Column(name="SUPPLEMENTAL_AUTHENTICATIONS", nullable=false, length = 1000000)
    private final ArrayList<Authentication> supplementalAuthentications = new ArrayList<>();

    /**
     * Instantiates a new ticket granting ticket impl.
     */
    public TicketGrantingTicketImpl() {
        // nothing to do
    }

    /**
     * Constructs a new TicketGrantingTicket.
     * May throw an {@link IllegalArgumentException} if the Authentication object is null.
     *
     * @param id the id of the Ticket
     * @param proxiedBy Service that produced this proxy ticket.
     * @param parentTicketGrantingTicket the parent ticket
     * @param authentication the Authentication request for this ticket
     * @param policy the expiration policy for this ticket.
     */
    public TicketGrantingTicketImpl(final String id,
        final Service proxiedBy,
        final TicketGrantingTicket parentTicketGrantingTicket,
        @NotNull final Authentication authentication, final ExpirationPolicy policy) {

        super(id, parentTicketGrantingTicket, policy);

        if (parentTicketGrantingTicket != null && proxiedBy == null) {
            throw new IllegalArgumentException("Must specify proxiedBy when providing parent TGT");
        }
        Assert.notNull(authentication, "authentication cannot be null");
        this.authentication = authentication;
        this.proxiedBy = proxiedBy;
    }

    /**
     * Constructs a new TicketGrantingTicket without a parent
     * TicketGrantingTicket.
     *
     * @param id the id of the Ticket
     * @param authentication the Authentication request for this ticket
     * @param policy the expiration policy for this ticket.
     */
    public TicketGrantingTicketImpl(final String id,
        final Authentication authentication, final ExpirationPolicy policy) {
        this(id, null, null, authentication, policy);
    }


    @Override
    public Authentication getAuthentication() {
        return this.authentication;
    }

    /**
     * {@inheritDoc}
     * <p>The state of the ticket is affected by this operation and the
     * ticket will be considered used. The state update subsequently may
     * impact the ticket expiration policy in that, depending on the policy
     * configuration, the ticket may be considered expired.
     */
    @Override
    public synchronized ServiceTicket grantServiceTicket(final String id,
        final Service service, final ExpirationPolicy expirationPolicy,
        final boolean credentialsProvided, final RegisteredService registeredService) {
        final ServiceTicket serviceTicket = new ServiceTicketImpl(id, this,
            service, this.getCountOfUses() == 0 || credentialsProvided,
            expirationPolicy);

        updateState();

        final List<Authentication> authentications = getChainedAuthentications();
        service.setPrincipal(authentications.get(authentications.size()-1).getPrincipal());

<<<<<<< HEAD
        // remove this service if it already exists to only keep the latest service ticket for a service
        this.services.values().remove(service);
=======
        if (registeredService.isOnlyKeepLatestST()) {
            // remove this service if it already exists to only keep the latest service ticket for a service
            this.services.values().remove(service);
        }
>>>>>>> bd870574
        this.services.put(id, service);

        return serviceTicket;
    }

    /**
     * Gets an immutable map of service ticket and services accessed by this ticket-granting ticket.
     * Unlike {@link Collections#unmodifiableMap(java.util.Map)},
     * which is a view of a separate map which can still change, an instance of {@link ImmutableMap}
     * contains its own data and will never change.
     *
     * @return an immutable map of service ticket and services accessed by this ticket-granting ticket.
    */
    @Override
    public synchronized Map<String, Service> getServices() {
        return ImmutableMap.copyOf(this.services);
    }

    /**
     * Remove all services of the TGT (at logout).
     */
    @Override
    public void removeAllServices() {
        services.clear();
    }

    /**
     * Return if the TGT has no parent.
     *
     * @return if the TGT has no parent.
     */
    @Override
    public boolean isRoot() {
        return this.getGrantingTicket() == null;
    }


    @Override
    public void markTicketExpired() {
        this.expired = Boolean.TRUE;
    }


    @Override
    public TicketGrantingTicket getRoot() {
        TicketGrantingTicket current = this;
        TicketGrantingTicket parent = current.getGrantingTicket();
        while (parent != null) {
            current = parent;
            parent = current.getGrantingTicket();
        }
        return current;
    }

    /**
     * Return if the TGT is expired.
     *
     * @return if the TGT is expired.
     */
    @Override
    public boolean isExpiredInternal() {
        return this.expired;
    }


    @Override
    public List<Authentication> getSupplementalAuthentications() {
        return this.supplementalAuthentications;
    }


    @Override
    public List<Authentication> getChainedAuthentications() {
        final List<Authentication> list = new ArrayList<>();

        list.add(getAuthentication());

        if (getGrantingTicket() == null) {
            return Collections.unmodifiableList(list);
        }

        list.addAll(getGrantingTicket().getChainedAuthentications());
        return Collections.unmodifiableList(list);
    }

    @Override
    public Service getProxiedBy() {
        return this.proxiedBy;
    }


    @Override
    public boolean equals(final Object object) {
        if (object == null) {
            return false;
        }
        if (object == this) {
            return true;
        }
        if (!(object instanceof TicketGrantingTicket)) {
            return false;
        }

        final Ticket ticket = (Ticket) object;

        return new EqualsBuilder()
                .append(ticket.getId(), this.getId())
                .isEquals();
    }

}<|MERGE_RESOLUTION|>--- conflicted
+++ resolved
@@ -152,15 +152,10 @@
         final List<Authentication> authentications = getChainedAuthentications();
         service.setPrincipal(authentications.get(authentications.size()-1).getPrincipal());
 
-<<<<<<< HEAD
-        // remove this service if it already exists to only keep the latest service ticket for a service
-        this.services.values().remove(service);
-=======
         if (registeredService.isOnlyKeepLatestST()) {
             // remove this service if it already exists to only keep the latest service ticket for a service
             this.services.values().remove(service);
         }
->>>>>>> bd870574
         this.services.put(id, service);
 
         return serviceTicket;
