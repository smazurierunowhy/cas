--- conflicted
+++ resolved
@@ -33,11 +33,7 @@
 import org.jasig.cas.services.RegisteredService;
 import org.jasig.cas.services.ServicesManager;
 import org.jasig.cas.ticket.TicketGrantingTicket;
-<<<<<<< HEAD
 import org.jasig.cas.util.CallableMessageSender;
-import org.jasig.cas.util.DefaultUniqueTicketIdGenerator;
-=======
->>>>>>> b2024281
 import org.jasig.cas.util.HttpClient;
 import org.slf4j.Logger;
 import org.slf4j.LoggerFactory;
@@ -79,12 +75,8 @@
      * @param httpClient an HTTP client.
      * @param logoutMessageBuilder the builder to construct logout messages.
      */
-<<<<<<< HEAD
-    public LogoutManagerImpl(final ServicesManager servicesManager, final HttpClient<Boolean> httpClient) {
-=======
     public LogoutManagerImpl(final ServicesManager servicesManager, final HttpClient httpClient,
                              final LogoutMessageCreator logoutMessageBuilder) {
->>>>>>> b2024281
         this.servicesManager = servicesManager;
         this.httpClient = httpClient;
         this.logoutMessageBuilder = logoutMessageBuilder;
@@ -148,17 +140,6 @@
      * @param request the logout request.
      * @return if the logout has been performed.
      */
-<<<<<<< HEAD
-    private boolean performBackChannelLogout(final SingleLogoutService service, final String ticketId) {
-        LOGGER.debug("Sending logout request for: {}", service.getId());
-
-        final String logoutRequest = createBackChannelLogoutMessage(ticketId);
-
-        service.setLoggedOutAlready(true);
-
-        final CallableLogoutMessageSender sender = new CallableLogoutMessageSender(service.getOriginalUrl(), logoutRequest);
-        return this.httpClient.sendMessageToEndPoint(true, sender);
-=======
     private boolean performBackChannelLogout(final LogoutRequest request) {
         final String logoutRequest = this.logoutMessageBuilder.create(request);
         request.getService().setLoggedOutAlready(true);
@@ -167,7 +148,8 @@
         return this.httpClient.sendMessageToEndPoint(request.getService().getOriginalUrl(),
                 logoutRequest, this.issueAsynchronousCallbacks);
         
->>>>>>> b2024281
+        final CallableLogoutMessageSender sender = new CallableLogoutMessageSender(service.getOriginalUrl(), logoutRequest);
+        return this.httpClient.sendMessageToEndPoint(true, sender);
     }
 
     /**
