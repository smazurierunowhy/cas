--- conflicted
+++ resolved
@@ -1,84 +1,79 @@
-/*
- * Licensed to Jasig under one or more contributor license
- * agreements. See the NOTICE file distributed with this work
- * for additional information regarding copyright ownership.
- * Jasig licenses this file to you under the Apache License,
- * Version 2.0 (the "License"); you may not use this file
- * except in compliance with the License.  You may obtain a
- * copy of the License at the following location:
- *
- *   http://www.apache.org/licenses/LICENSE-2.0
- *
- * Unless required by applicable law or agreed to in writing,
- * software distributed under the License is distributed on an
- * "AS IS" BASIS, WITHOUT WARRANTIES OR CONDITIONS OF ANY
- * KIND, either express or implied.  See the License for the
- * specific language governing permissions and limitations
- * under the License.
- */
-package org.jasig.cas.util;
-
-<<<<<<< HEAD
-import org.apache.http.conn.ssl.SSLConnectionSocketFactory;
-=======
->>>>>>> 0cbd8d11
-import org.junit.Test;
-
-import javax.net.ssl.SSLContext;
-import javax.net.ssl.TrustManager;
-import javax.net.ssl.X509TrustManager;
-import java.security.cert.X509Certificate;
-
-import static org.junit.Assert.assertFalse;
-import static org.junit.Assert.assertTrue;
-
-/**
- *
- * @author Scott Battaglia
- * @since 3.1
- */
-public class SimpleHttpClientTests  {
-
-    private SimpleHttpClient getHttpClient() {
-        final SimpleHttpClient httpClient = new SimpleHttpClient();
-        return httpClient;
-    }
-
-    @Test
-    public void testOkayUrl() {
-<<<<<<< HEAD
-        assertTrue(this.getHttpClient().isValidEndPoint("http://www.apereo.org"));
-=======
-        assertTrue(this.getHttpClient().isValidEndPoint("http://www.google.com"));
->>>>>>> 0cbd8d11
-    }
-
-    @Test
-    public void testBadUrl() {
-        assertFalse(this.getHttpClient().isValidEndPoint("http://www.jasig.org/scottb.html"));
-    }
-
-    @Test
-    public void testInvalidHttpsUrl() {
-        final HttpClient client = this.getHttpClient();
-        assertFalse(client.isValidEndPoint("https://static.ak.connect.facebook.com"));
-    }
-
-    @Test
-    public void testBypassedInvalidHttpsUrl() throws Exception {
-        final SimpleHttpClient client = new SimpleHttpClient(getFriendlyToAllSSLSocketFactory(),
-                SSLConnectionSocketFactory.ALLOW_ALL_HOSTNAME_VERIFIER, new int[] {200, 403});
-        assertTrue(client.isValidEndPoint("https://static.ak.connect.facebook.com"));
-    }
-
-    private SSLConnectionSocketFactory getFriendlyToAllSSLSocketFactory() throws Exception {
-        final TrustManager trm = new X509TrustManager() {
-            public X509Certificate[] getAcceptedIssuers() { return null; }
-            public void checkClientTrusted(final X509Certificate[] certs, final String authType) {}
-            public void checkServerTrusted(final X509Certificate[] certs, final String authType) {}
-        };
-        final SSLContext sc = SSLContext.getInstance("SSL");
-        sc.init(null, new TrustManager[] {trm}, null);
-        return new SSLConnectionSocketFactory(sc);
-    }
-}
+/*
+ * Licensed to Jasig under one or more contributor license
+ * agreements. See the NOTICE file distributed with this work
+ * for additional information regarding copyright ownership.
+ * Jasig licenses this file to you under the Apache License,
+ * Version 2.0 (the "License"); you may not use this file
+ * except in compliance with the License.  You may obtain a
+ * copy of the License at the following location:
+ *
+ *   http://www.apache.org/licenses/LICENSE-2.0
+ *
+ * Unless required by applicable law or agreed to in writing,
+ * software distributed under the License is distributed on an
+ * "AS IS" BASIS, WITHOUT WARRANTIES OR CONDITIONS OF ANY
+ * KIND, either express or implied.  See the License for the
+ * specific language governing permissions and limitations
+ * under the License.
+ */
+package org.jasig.cas.util;
+
+import static org.junit.Assert.*;
+
+import org.apache.http.conn.ssl.SSLConnectionSocketFactory;
+import org.junit.Test;
+
+import javax.net.ssl.SSLContext;
+import javax.net.ssl.TrustManager;
+import javax.net.ssl.X509TrustManager;
+import java.security.cert.X509Certificate;
+
+import static org.junit.Assert.assertFalse;
+import static org.junit.Assert.assertTrue;
+
+/**
+ *
+ * @author Scott Battaglia
+ * @since 3.1
+ */
+public class SimpleHttpClientTests  {
+
+    private SimpleHttpClient getHttpClient() {
+        final SimpleHttpClient httpClient = new SimpleHttpClient();
+        return httpClient;
+    }
+
+    @Test
+    public void testOkayUrl() {
+        assertTrue(this.getHttpClient().isValidEndPoint("http://www.apereo.org"));
+    }
+
+    @Test
+    public void testBadUrl() {
+        assertFalse(this.getHttpClient().isValidEndPoint("http://www.jasig.org/scottb.html"));
+    }
+
+    @Test
+    public void testInvalidHttpsUrl() {
+        final HttpClient client = this.getHttpClient();
+        assertFalse(client.isValidEndPoint("https://static.ak.connect.facebook.com"));
+    }
+
+    @Test
+    public void testBypassedInvalidHttpsUrl() throws Exception {
+        final SimpleHttpClient client = new SimpleHttpClient(getFriendlyToAllSSLSocketFactory(),
+                SSLConnectionSocketFactory.ALLOW_ALL_HOSTNAME_VERIFIER, new int[] {200, 403});
+        assertTrue(client.isValidEndPoint("https://static.ak.connect.facebook.com"));
+    }
+
+    private SSLConnectionSocketFactory getFriendlyToAllSSLSocketFactory() throws Exception {
+        final TrustManager trm = new X509TrustManager() {
+            public X509Certificate[] getAcceptedIssuers() { return null; }
+            public void checkClientTrusted(final X509Certificate[] certs, final String authType) {}
+            public void checkServerTrusted(final X509Certificate[] certs, final String authType) {}
+        };
+        final SSLContext sc = SSLContext.getInstance("SSL");
+        sc.init(null, new TrustManager[] {trm}, null);
+        return new SSLConnectionSocketFactory(sc);
+    }
+}