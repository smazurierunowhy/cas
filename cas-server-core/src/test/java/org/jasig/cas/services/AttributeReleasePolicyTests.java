--- conflicted
+++ resolved
@@ -129,11 +129,7 @@
     }
     
     @Test
-<<<<<<< HEAD
-     public void testServiceAttributeFilterAllAttributes() {
-=======
     public void verifyServiceAttributeFilterAllAttributes() {
->>>>>>> ad2c2ddb
         final ReturnAllAttributeReleasePolicy policy = new ReturnAllAttributeReleasePolicy();
         final Principal p = mock(Principal.class);
 
