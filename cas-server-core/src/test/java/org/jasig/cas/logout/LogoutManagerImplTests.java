--- conflicted
+++ resolved
@@ -31,21 +31,13 @@
 import org.junit.runner.RunWith;
 import org.junit.runners.JUnit4;
 
-<<<<<<< HEAD
-=======
 import java.net.URL;
->>>>>>> 6b0091b7
 import java.util.Collection;
 import java.util.HashMap;
 import java.util.Map;
 
 import static org.junit.Assert.assertEquals;
-<<<<<<< HEAD
-import static org.mockito.Mockito.mock;
-import static org.mockito.Mockito.when;
-=======
 import static org.mockito.Mockito.*;
->>>>>>> 6b0091b7
 
 /**
  * @author Jerome Leleu
@@ -56,11 +48,7 @@
 
     private static final String ID = "id";
 
-<<<<<<< HEAD
-    private static final String URL = "http://www.apereo.org";
-=======
     private static final String URL = "http://www.github.com";
->>>>>>> 6b0091b7
 
     private LogoutManagerImpl logoutManager;
 
