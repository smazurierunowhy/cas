/*
 * Licensed to Apereo under one or more contributor license
 * agreements. See the NOTICE file distributed with this work
 * for additional information regarding copyright ownership.
 * Apereo licenses this file to you under the Apache License,
 * Version 2.0 (the "License"); you may not use this file
 * except in compliance with the License.  You may obtain a
 * copy of the License at the following location:
 *
 *   http://www.apache.org/licenses/LICENSE-2.0
 *
 * Unless required by applicable law or agreed to in writing,
 * software distributed under the License is distributed on an
 * "AS IS" BASIS, WITHOUT WARRANTIES OR CONDITIONS OF ANY
 * KIND, either express or implied.  See the License for the
 * specific language governing permissions and limitations
 * under the License.
 */
package org.jasig.cas;

import org.apache.commons.collections.functors.TruePredicate;
import org.jasig.cas.authentication.Authentication;
import org.jasig.cas.authentication.AuthenticationHandler;
import org.jasig.cas.authentication.AuthenticationManager;
import org.jasig.cas.authentication.BasicCredentialMetaData;
import org.jasig.cas.authentication.CredentialMetaData;
import org.jasig.cas.authentication.HandlerResult;
import org.jasig.cas.authentication.principal.DefaultPrincipalFactory;
import org.jasig.cas.authentication.principal.Service;
import org.jasig.cas.logout.LogoutManager;
import org.jasig.cas.services.DefaultRegisteredServiceUsernameProvider;
import org.jasig.cas.services.RefuseRegisteredServiceProxyPolicy;
import org.jasig.cas.services.RegexMatchingRegisteredServiceProxyPolicy;
import org.jasig.cas.services.RegisteredService;
import org.jasig.cas.services.RegisteredServiceProxyPolicy;
import org.jasig.cas.services.ServicesManager;
import org.jasig.cas.services.UnauthorizedProxyingException;
import org.jasig.cas.services.UnauthorizedServiceException;
import org.jasig.cas.ticket.TicketException;
import org.jasig.cas.ticket.ExpirationPolicy;
import org.jasig.cas.ticket.InvalidTicketException;
import org.jasig.cas.ticket.ServiceTicket;
import org.jasig.cas.ticket.Ticket;
import org.jasig.cas.ticket.TicketGrantingTicket;
import org.jasig.cas.ticket.registry.TicketRegistry;
import org.jasig.cas.util.DefaultUniqueTicketIdGenerator;
import org.jasig.cas.util.UniqueTicketIdGenerator;
import org.jasig.cas.validation.Assertion;
import org.junit.Before;
import org.junit.Test;
import org.mockito.ArgumentMatcher;
import org.slf4j.Logger;
import org.slf4j.LoggerFactory;

import java.util.ArrayList;
import java.util.Arrays;
import java.util.Collection;
import java.util.Date;
import java.util.HashMap;
import java.util.List;
import java.util.Map;

import static org.junit.Assert.*;
<<<<<<< HEAD
import static org.mockito.Matchers.*;
=======
>>>>>>> 3c0f8808
import static org.mockito.Mockito.*;

/**
 * Unit tests with the help of Mockito framework.
 *
 * @author Dmitriy Kopylenko
 * @since 3.0.0
 */
public class CentralAuthenticationServiceImplWithMokitoTests {
    private static final String TGT_ID = "tgt-id";
    private static final String TGT2_ID = "tgt2-id";
    
    private static final String ST_ID = "st-id";
    private static final String ST2_ID = "st2-id";
    
    private static final String SVC1_ID = "test1";
    private static final String SVC2_ID = "test2";
    
    private static final String PRINCIPAL = "principal";
    
    private final Logger logger = LoggerFactory.getLogger(this.getClass());

    private CentralAuthenticationService cas;
    private Authentication authentication;
    private TicketRegistry ticketRegMock;

    private static class VerifyServiceByIdMatcher extends ArgumentMatcher<Service> {
        private final String id;

        public VerifyServiceByIdMatcher(final String id) {
            this.id = id;
        }

        @Override
        public boolean matches(final Object argument) {
            final Service s = (Service) argument;
            return s != null && s.getId().equals(this.id);
        }

    }
    
    @Before
    public void prepareNewCAS() {
        this.authentication = mock(Authentication.class);
        when(this.authentication.getAuthenticationDate()).thenReturn(new Date());
        final CredentialMetaData metadata = new BasicCredentialMetaData(TestUtils.getCredentialsWithSameUsernameAndPassword("principal"));
        final Map<String, HandlerResult> successes = new HashMap<String, HandlerResult>();
        successes.put("handler1", new HandlerResult(mock(AuthenticationHandler.class), metadata));
        when(this.authentication.getCredentials()).thenReturn(Arrays.asList(metadata));
        when(this.authentication.getSuccesses()).thenReturn(successes);
        when(this.authentication.getPrincipal()).thenReturn(new DefaultPrincipalFactory().createPrincipal(PRINCIPAL));
         
        final Service service1 = TestUtils.getService(SVC1_ID);
        final ServiceTicket stMock = createMockServiceTicket(ST_ID, service1); 
        
        final TicketGrantingTicket tgtRootMock = createRootTicketGrantingTicket();
        
        final TicketGrantingTicket tgtMock = createMockTicketGrantingTicket(TGT_ID, stMock, false,
                tgtRootMock, new ArrayList<Authentication>()); 
                
        final List<Authentication> authnListMock = mock(List.class);
        //Size is required to be 2, so that we can simulate proxying capabilities
        when(authnListMock.size()).thenReturn(2);
        when(authnListMock.get(anyInt())).thenReturn(this.authentication);
        when(tgtMock.getChainedAuthentications()).thenReturn(authnListMock);
        when(stMock.getGrantingTicket()).thenReturn(tgtMock);
        
        final Service service2 = TestUtils.getService(SVC2_ID);
        final ServiceTicket stMock2 = createMockServiceTicket(ST2_ID, service2);
        
        final TicketGrantingTicket tgtMock2 = createMockTicketGrantingTicket(TGT2_ID, stMock2, false, tgtRootMock, authnListMock);        
        
        //Mock TicketRegistry
        this.ticketRegMock = mock(TicketRegistry.class);
        when(ticketRegMock.getTicket(eq(tgtMock.getId()), eq(TicketGrantingTicket.class))).thenReturn(tgtMock);
        when(ticketRegMock.getTicket(eq(tgtMock2.getId()), eq(TicketGrantingTicket.class))).thenReturn(tgtMock2);
        when(ticketRegMock.getTicket(eq(stMock.getId()), eq(ServiceTicket.class))).thenReturn(stMock);
        when(ticketRegMock.getTicket(eq(stMock2.getId()), eq(ServiceTicket.class))).thenReturn(stMock2);
        when(ticketRegMock.getTickets()).thenReturn(Arrays.asList(tgtMock, tgtMock2, stMock, stMock2));

        //Mock ServicesManager
        final RegisteredService mockRegSvc1 = createMockRegisteredService(service1.getId(), true, getServiceProxyPolicy(false));
        final RegisteredService mockRegSvc2 = createMockRegisteredService("test", false, getServiceProxyPolicy(true)); 
        final RegisteredService mockRegSvc3 = createMockRegisteredService(service2.getId(), true, getServiceProxyPolicy(true)); 
        
        final ServicesManager smMock = mock(ServicesManager.class);
        when(smMock.findServiceBy(argThat(new VerifyServiceByIdMatcher(service1.getId())))).thenReturn(mockRegSvc1);
        when(smMock.findServiceBy(argThat(new VerifyServiceByIdMatcher("test")))).thenReturn(mockRegSvc2);
        when(smMock.findServiceBy(argThat(new VerifyServiceByIdMatcher(service2.getId())))).thenReturn(mockRegSvc3);
        
        final Map ticketIdGenForServiceMock = mock(Map.class);
        when(ticketIdGenForServiceMock.containsKey(any())).thenReturn(true);
        when(ticketIdGenForServiceMock.get(any())).thenReturn(new DefaultUniqueTicketIdGenerator());
        
        this.cas = new CentralAuthenticationServiceImpl(ticketRegMock, null, mock(AuthenticationManager.class),
                mock(UniqueTicketIdGenerator.class), ticketIdGenForServiceMock, mock(ExpirationPolicy.class),
                mock(ExpirationPolicy.class), smMock, mock(LogoutManager.class));
    }

    @Test(expected=InvalidTicketException.class)
    public void verifyNonExistentServiceWhenDelegatingTicketGrantingTicket() throws Exception {
        this.cas.delegateTicketGrantingTicket("bad-st", TestUtils.getCredentialsWithSameUsernameAndPassword());
    }

    @Test(expected=UnauthorizedServiceException.class)
    public void verifyInvalidServiceWhenDelegatingTicketGrantingTicket() throws Exception {
        this.cas.delegateTicketGrantingTicket(ST_ID, TestUtils.getCredentialsWithSameUsernameAndPassword());
    }

    @Test(expected=UnauthorizedProxyingException.class)
    public void disallowVendingServiceTicketsWhenServiceIsNotAllowedToProxyCAS1019() throws TicketException {
        this.cas.grantServiceTicket(TGT_ID, TestUtils.getService(SVC1_ID));
    }

    @Test(expected=IllegalArgumentException.class)
    public void getTicketGrantingTicketIfTicketIdIsNull() throws InvalidTicketException {
        this.cas.getTicket(null, TicketGrantingTicket.class);
    }

    @Test(expected=InvalidTicketException.class)
    public void getTicketGrantingTicketIfTicketIdIsMissing() throws InvalidTicketException {
        this.cas.getTicket("TGT-9000", TicketGrantingTicket.class);
    }

    @Test
    public void getTicketsWithNoPredicate() {
        final Collection<Ticket> c = this.cas.getTickets(TruePredicate.getInstance());
        assertEquals(c.size(), this.ticketRegMock.getTickets().size());
    }

    @Test
    public void verifyChainedAuthenticationsOnValidation() throws TicketException {
        final Service svc = TestUtils.getService(SVC2_ID);
        final ServiceTicket st = this.cas.grantServiceTicket(TGT2_ID, svc);
        assertNotNull(st);
        
        final Assertion assertion = this.cas.validateServiceTicket(st.getId(), svc);
        assertNotNull(assertion);
        
        assertEquals(assertion.getService(), svc);
        assertEquals(assertion.getPrimaryAuthentication().getPrincipal().getId(), PRINCIPAL);
        assertTrue(assertion.getChainedAuthentications().size()  == 2);
        for (int i = 0; i < assertion.getChainedAuthentications().size(); i++) {
            final Authentication auth = assertion.getChainedAuthentications().get(i);
            assertEquals(auth, authentication);
        }
    }
    
    private TicketGrantingTicket createRootTicketGrantingTicket() {
        final TicketGrantingTicket tgtRootMock = mock(TicketGrantingTicket.class);
        when(tgtRootMock.isExpired()).thenReturn(false);
        when(tgtRootMock.getAuthentication()).thenReturn(this.authentication);
        return tgtRootMock;
    }
    
    private TicketGrantingTicket createMockTicketGrantingTicket(final String id,
            final ServiceTicket svcTicket, final boolean isExpired, 
            final TicketGrantingTicket root, final List<Authentication> chainedAuthnList) {
        final TicketGrantingTicket tgtMock = mock(TicketGrantingTicket.class);
        when(tgtMock.isExpired()).thenReturn(isExpired);
        when(tgtMock.getId()).thenReturn(id);
        
        final String svcId = svcTicket.getService().getId();
        when(tgtMock.grantServiceTicket(anyString(), argThat(new VerifyServiceByIdMatcher(svcId)),
                any(ExpirationPolicy.class), anyBoolean())).thenReturn(svcTicket);
        when(tgtMock.getRoot()).thenReturn(root);
        when(tgtMock.getChainedAuthentications()).thenReturn(chainedAuthnList);
        when(svcTicket.getGrantingTicket()).thenReturn(tgtMock);   
        
        return tgtMock;
    }
    
    private ServiceTicket createMockServiceTicket(final String id, final Service svc) {
        final ServiceTicket stMock = mock(ServiceTicket.class);
        when(stMock.getService()).thenReturn(svc);
        when(stMock.getId()).thenReturn(id);
        when(stMock.isValidFor(svc)).thenReturn(true);
        return stMock;
    }
    
    private RegisteredServiceProxyPolicy getServiceProxyPolicy(final boolean canProxy) {
        if (!canProxy) {
            return new RefuseRegisteredServiceProxyPolicy();
        }
        
        return new RegexMatchingRegisteredServiceProxyPolicy(".*");
    }

    private RegisteredService createMockRegisteredService(final String svcId,
            final boolean enabled, final RegisteredServiceProxyPolicy proxy) {
        final RegisteredService mockRegSvc = mock(RegisteredService.class);
        when(mockRegSvc.getServiceId()).thenReturn(svcId);
        when(mockRegSvc.isEnabled()).thenReturn(enabled);
        when(mockRegSvc.isSsoEnabled()).thenReturn(true);
        when(mockRegSvc.getProxyPolicy()).thenReturn(proxy);
        when(mockRegSvc.getName()).thenReturn(svcId);
        when(mockRegSvc.matches(argThat(new VerifyServiceByIdMatcher(svcId)))).thenReturn(true);
        when(mockRegSvc.getUsernameAttributeProvider()).thenReturn(new DefaultRegisteredServiceUsernameProvider());
        return mockRegSvc;
    }
}<|MERGE_RESOLUTION|>--- conflicted
+++ resolved
@@ -61,10 +61,6 @@
 import java.util.Map;
 
 import static org.junit.Assert.*;
-<<<<<<< HEAD
-import static org.mockito.Matchers.*;
-=======
->>>>>>> 3c0f8808
 import static org.mockito.Mockito.*;
 
 /**
