--- conflicted
+++ resolved
@@ -147,17 +147,10 @@
                                                            final RegisteredService registeredService) {
         LOGGER.debug("Sanitizing attribute names in preparation of the final validation response");
 
-<<<<<<< HEAD
         final var attrs = attributes.keySet().stream()
-                .filter(getSanitizingAttributeNamePredicate())
-                .map(s -> Pair.of(EncodingUtils.hexEncode(s.getBytes(StandardCharsets.UTF_8)), attributes.get(s)))
-                .collect(Collectors.toSet());
-=======
-        final Set<Pair<String, Object>> attrs = attributes.keySet().stream()
             .filter(getSanitizingAttributeNamePredicate())
             .map(s -> Pair.of(EncodingUtils.hexEncode(s.getBytes(StandardCharsets.UTF_8)), attributes.get(s)))
             .collect(Collectors.toSet());
->>>>>>> d26d01e4
         if (!attrs.isEmpty()) {
             LOGGER.warn("Found [{}] attribute(s) that need to be sanitized/encoded.", attrs);
             attributes.keySet().removeIf(getSanitizingAttributeNamePredicate());
