--- conflicted
+++ resolved
@@ -172,16 +172,6 @@
     }
 
     @Test
-<<<<<<< HEAD
-    public void verifyServiceCopy() throws Exception {
-        final RegisteredService svc1 = RegisteredServiceTestUtils.getRegisteredService(SERVICEID);
-        final var svc2 = svc1.clone();
-        assertEquals(svc1, svc2);
-    }
-
-    @Test
-=======
->>>>>>> 335fb37e
     public void verifyServiceWithInvalidIdStillHasTheSameIdAfterCallingMatches() {
         final var invalidId = "***";
         final var service = RegisteredServiceTestUtils.getRegisteredService(invalidId);
