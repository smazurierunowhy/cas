package org.apereo.cas.services;

import com.fasterxml.jackson.databind.ObjectMapper;
import lombok.extern.slf4j.Slf4j;
import org.apache.commons.io.FileUtils;
import org.apereo.cas.authentication.CoreAuthenticationTestUtils;
import org.apereo.cas.authentication.principal.Principal;
import org.apereo.cas.authentication.principal.Service;
import org.apereo.cas.authentication.principal.ShibbolethCompatiblePersistentIdGenerator;
import org.apereo.cas.util.CollectionUtils;
import org.junit.Test;

import java.io.File;
import java.io.IOException;

import static org.junit.Assert.*;
import static org.mockito.Mockito.*;

/**
 * @author Misagh Moayyed
 * @since 4.1.0
 */
@Slf4j
public class AnonymousRegisteredServiceUsernameAttributeProviderTests {

    private static final File JSON_FILE = new File(FileUtils.getTempDirectoryPath(), "anonymousRegisteredServiceUsernameAttributeProvider.json");
    private static final ObjectMapper MAPPER = new ObjectMapper();
    private static final String CASROX = "casrox";

    @Test
    public void verifyPrincipalResolution() {
<<<<<<< HEAD
        final var provider = new AnonymousRegisteredServiceUsernameAttributeProvider(
                new ShibbolethCompatiblePersistentIdGenerator(CASROX));
        
        final var service = mock(Service.class);
=======
        final AnonymousRegisteredServiceUsernameAttributeProvider provider = new AnonymousRegisteredServiceUsernameAttributeProvider(
            new ShibbolethCompatiblePersistentIdGenerator(CASROX));

        final Service service = mock(Service.class);
>>>>>>> 8ea30116
        when(service.getId()).thenReturn("id");
        final var principal = mock(Principal.class);
        when(principal.getId()).thenReturn("uid");
        final var id = provider.resolveUsername(principal, service, RegisteredServiceTestUtils.getRegisteredService("id"));
        assertNotNull(id);
    }

    @Test
    public void verifyEquality() {
<<<<<<< HEAD
        final var provider = new AnonymousRegisteredServiceUsernameAttributeProvider(
                        new ShibbolethCompatiblePersistentIdGenerator(CASROX));
        final var provider2 = new AnonymousRegisteredServiceUsernameAttributeProvider(
                        new ShibbolethCompatiblePersistentIdGenerator(CASROX));
=======
        final AnonymousRegisteredServiceUsernameAttributeProvider provider = new AnonymousRegisteredServiceUsernameAttributeProvider(
            new ShibbolethCompatiblePersistentIdGenerator(CASROX));
        final AnonymousRegisteredServiceUsernameAttributeProvider provider2 = new AnonymousRegisteredServiceUsernameAttributeProvider(
            new ShibbolethCompatiblePersistentIdGenerator(CASROX));
>>>>>>> 8ea30116

        assertEquals(provider, provider2);
    }

    @Test
    public void verifySerializeADefaultRegisteredServiceUsernameProviderToJson() throws IOException {
<<<<<<< HEAD
        final var providerWritten = new AnonymousRegisteredServiceUsernameAttributeProvider(
                        new ShibbolethCompatiblePersistentIdGenerator(CASROX));
=======
        final AnonymousRegisteredServiceUsernameAttributeProvider providerWritten = new AnonymousRegisteredServiceUsernameAttributeProvider(
            new ShibbolethCompatiblePersistentIdGenerator(CASROX));
>>>>>>> 8ea30116
        MAPPER.writeValue(JSON_FILE, providerWritten);
        final RegisteredServiceUsernameAttributeProvider providerRead = MAPPER.readValue(JSON_FILE, AnonymousRegisteredServiceUsernameAttributeProvider.class);
        assertEquals(providerWritten, providerRead);
    }

    @Test
    public void verifyGeneratedIdsMatch() {
        final String salt = "nJ+G!VgGt=E2xCJp@Kb+qjEjE4R2db7NEW!9ofjMNas2Tq3h5h!nCJxc3Sr#kv=7JwU?#MN=7e+r!wpcMw5RF42G8J"
            + "8tNkGp4g4rFZ#RnNECL@wZX5=yia+KPEwwq#CA9EM38=ZkjK2mzv6oczCVC!m8k!=6@!MW@xTMYH8eSV@7yc24Bz6NUstzbTWH3pnGojZm7pW8N"
            + "wjLypvZKqhn7agai295kFBhMmpS\n9Jz9+jhVkJfFjA32GiTkZ5hvYiFG104xWnMbHk7TsGrfw%tvACAs=f3C";
        final ShibbolethCompatiblePersistentIdGenerator gen = new ShibbolethCompatiblePersistentIdGenerator(salt);
        gen.setAttribute("employeeId");
        final AnonymousRegisteredServiceUsernameAttributeProvider provider = new AnonymousRegisteredServiceUsernameAttributeProvider(gen);
        final String result = provider.resolveUsername(CoreAuthenticationTestUtils.getPrincipal("anyuser",
            CollectionUtils.wrap("employeeId", "T911327")),
            CoreAuthenticationTestUtils.getService("https://cas.example.org/app"),
            CoreAuthenticationTestUtils.getRegisteredService());
        assertEquals("ujWTRNKPPso8S+4geOvcOZtv778=", result);
    }
}<|MERGE_RESOLUTION|>--- conflicted
+++ resolved
@@ -29,17 +29,10 @@
 
     @Test
     public void verifyPrincipalResolution() {
-<<<<<<< HEAD
         final var provider = new AnonymousRegisteredServiceUsernameAttributeProvider(
-                new ShibbolethCompatiblePersistentIdGenerator(CASROX));
-        
-        final var service = mock(Service.class);
-=======
-        final AnonymousRegisteredServiceUsernameAttributeProvider provider = new AnonymousRegisteredServiceUsernameAttributeProvider(
             new ShibbolethCompatiblePersistentIdGenerator(CASROX));
 
-        final Service service = mock(Service.class);
->>>>>>> 8ea30116
+        final var service = mock(Service.class);
         when(service.getId()).thenReturn("id");
         final var principal = mock(Principal.class);
         when(principal.getId()).thenReturn("uid");
@@ -49,30 +42,18 @@
 
     @Test
     public void verifyEquality() {
-<<<<<<< HEAD
         final var provider = new AnonymousRegisteredServiceUsernameAttributeProvider(
-                        new ShibbolethCompatiblePersistentIdGenerator(CASROX));
+            new ShibbolethCompatiblePersistentIdGenerator(CASROX));
         final var provider2 = new AnonymousRegisteredServiceUsernameAttributeProvider(
-                        new ShibbolethCompatiblePersistentIdGenerator(CASROX));
-=======
-        final AnonymousRegisteredServiceUsernameAttributeProvider provider = new AnonymousRegisteredServiceUsernameAttributeProvider(
             new ShibbolethCompatiblePersistentIdGenerator(CASROX));
-        final AnonymousRegisteredServiceUsernameAttributeProvider provider2 = new AnonymousRegisteredServiceUsernameAttributeProvider(
-            new ShibbolethCompatiblePersistentIdGenerator(CASROX));
->>>>>>> 8ea30116
 
         assertEquals(provider, provider2);
     }
 
     @Test
     public void verifySerializeADefaultRegisteredServiceUsernameProviderToJson() throws IOException {
-<<<<<<< HEAD
         final var providerWritten = new AnonymousRegisteredServiceUsernameAttributeProvider(
-                        new ShibbolethCompatiblePersistentIdGenerator(CASROX));
-=======
-        final AnonymousRegisteredServiceUsernameAttributeProvider providerWritten = new AnonymousRegisteredServiceUsernameAttributeProvider(
             new ShibbolethCompatiblePersistentIdGenerator(CASROX));
->>>>>>> 8ea30116
         MAPPER.writeValue(JSON_FILE, providerWritten);
         final RegisteredServiceUsernameAttributeProvider providerRead = MAPPER.readValue(JSON_FILE, AnonymousRegisteredServiceUsernameAttributeProvider.class);
         assertEquals(providerWritten, providerRead);
@@ -80,13 +61,13 @@
 
     @Test
     public void verifyGeneratedIdsMatch() {
-        final String salt = "nJ+G!VgGt=E2xCJp@Kb+qjEjE4R2db7NEW!9ofjMNas2Tq3h5h!nCJxc3Sr#kv=7JwU?#MN=7e+r!wpcMw5RF42G8J"
+        final var salt = "nJ+G!VgGt=E2xCJp@Kb+qjEjE4R2db7NEW!9ofjMNas2Tq3h5h!nCJxc3Sr#kv=7JwU?#MN=7e+r!wpcMw5RF42G8J"
             + "8tNkGp4g4rFZ#RnNECL@wZX5=yia+KPEwwq#CA9EM38=ZkjK2mzv6oczCVC!m8k!=6@!MW@xTMYH8eSV@7yc24Bz6NUstzbTWH3pnGojZm7pW8N"
             + "wjLypvZKqhn7agai295kFBhMmpS\n9Jz9+jhVkJfFjA32GiTkZ5hvYiFG104xWnMbHk7TsGrfw%tvACAs=f3C";
-        final ShibbolethCompatiblePersistentIdGenerator gen = new ShibbolethCompatiblePersistentIdGenerator(salt);
+        final var gen = new ShibbolethCompatiblePersistentIdGenerator(salt);
         gen.setAttribute("employeeId");
-        final AnonymousRegisteredServiceUsernameAttributeProvider provider = new AnonymousRegisteredServiceUsernameAttributeProvider(gen);
-        final String result = provider.resolveUsername(CoreAuthenticationTestUtils.getPrincipal("anyuser",
+        final var provider = new AnonymousRegisteredServiceUsernameAttributeProvider(gen);
+        final var result = provider.resolveUsername(CoreAuthenticationTestUtils.getPrincipal("anyuser",
             CollectionUtils.wrap("employeeId", "T911327")),
             CoreAuthenticationTestUtils.getService("https://cas.example.org/app"),
             CoreAuthenticationTestUtils.getRegisteredService());
