package org.apereo.cas.util;

import lombok.extern.slf4j.Slf4j;
import org.springframework.core.io.Resource;

import java.io.IOException;
import java.io.InputStream;
import java.io.OutputStream;
import java.net.ServerSocket;
import java.net.Socket;
import java.net.SocketException;
import java.nio.charset.StandardCharsets;
import java.util.function.Function;


/**
 * Provides a simple HTTP Web server that can serve out a single resource for
 * all requests.  SSL/TLS is not supported.
 *
 * @author Marvin S. Addison
 * @since 3.4.6
 */
@Slf4j
public class MockWebServer implements AutoCloseable {
    /**
     * Request handler.
     */
    private final Worker worker;

    /**
     * Controls the worker thread.
     */
    private Thread workerThread;

    /**
     * Creates a new server that listens for requests on the given port and
     * serves the given resource for all requests.
     *
     * @param port        Server listening port.
     * @param resource    Resource to serve.
     * @param contentType MIME content type of resource to serve.
     */
    public MockWebServer(final int port, final Resource resource, final String contentType) {
        try {
            this.worker = new Worker(new ServerSocket(port), resource, contentType);
        } catch (final IOException e) {
            throw new IllegalArgumentException("Cannot create Web server", e);
        }
    }

    public MockWebServer(final int port, final Function funcExec) {
        try {
            this.worker = new Worker(new ServerSocket(port), funcExec);
        } catch (final IOException e) {
            throw new IllegalArgumentException("Cannot create Web server", e);
        }
    }

    /**
     * Starts the Web server so it can accept requests on the listening port.
     */
    public void start() {
        this.workerThread = new Thread(this.worker, "MockWebServer.Worker");
        this.workerThread.start();
    }

    /**
     * Stops the Web server after processing any pending requests.
     */
    public void stop() {
        if (!isRunning()) {
            return;
        }
        this.worker.stop();
        try {
            this.workerThread.join();
        } catch (final InterruptedException e) {
            LOGGER.error(e.getMessage(), e);
        }
    }

    @Override
    public void close() throws Exception {
        stop();
    }

    /**
     * Determines whether the server is running or not.
     *
     * @return True if server is running, false otherwise.
     */
    public boolean isRunning() {
        return this.workerThread.isAlive();
    }

    /**
     * Worker class handles request processing.
     */
    private static class Worker implements Runnable {

        /**
         * Server always returns HTTP 200 response.
         */
        private static final String STATUS_LINE = "HTTP/1.1 200 Success\r\n";

        /**
         * Separates HTTP header from body.
         */
        private static final String SEPARATOR = "\r\n";

        /**
         * Response buffer size.
         */
        private static final int BUFFER_SIZE = 2048;

        private boolean running;
        private final ServerSocket serverSocket;
        private final Resource resource;
        private final String contentType;
        private final Function<Socket, Object> functionToExecute;

        /**
         * Creates a request-handling worker that listens for requests on the
         * given socket and serves the given resource for all requests.
         *
         * @param sock        Server socket.
         * @param resource    Single resource to serve.
         * @param contentType MIME content type of resource to serve.
         */
        Worker(final ServerSocket sock, final Resource resource, final String contentType) {
            this.serverSocket = sock;
            this.resource = resource;
            this.contentType = contentType;
            this.functionToExecute = null;
            this.running = true;
        }

        Worker(final ServerSocket sock, final Function<Socket, Object> functionToExecute) {
            this.serverSocket = sock;
            this.functionToExecute = functionToExecute;
            this.resource = null;
            this.contentType = null;
            this.running = true;
        }

        @Override
        public void run() {
            while (this.running) {
                try {
                    final Socket socket = this.serverSocket.accept();
                    if (this.functionToExecute != null) {
                        LOGGER.trace("Executed function with result [{}]", functionToExecute.apply(socket));
                    } else {
                        writeResponse(socket);
                    }
                    socket.shutdownOutput();
                    Thread.sleep(100);
                } catch (final SocketException e) {
                    LOGGER.debug("Stopping on socket close.");
                    this.running = false;
                } catch (final Exception e) {
                    LOGGER.error(e.getMessage(), e);
                }
            }
        }

        public void stop() {
            try {
                this.serverSocket.close();
            } catch (final IOException e) {
                LOGGER.trace("Exception when closing the server socket: [{}]", e.getMessage());
            }
        }

        private void writeResponse(final Socket socket) throws IOException {
<<<<<<< HEAD
            LOGGER.debug("Socket response for resource [{}]", resource.getFilename());
            final var out = socket.getOutputStream();
            out.write(STATUS_LINE.getBytes(StandardCharsets.UTF_8));
            out.write(header("Content-Length", this.resource.contentLength()));
            out.write(header("Content-Type", this.contentType));
            out.write(SEPARATOR.getBytes(StandardCharsets.UTF_8));

            final var buffer = new byte[BUFFER_SIZE];
            try (var in = this.resource.getInputStream()) {
                int count;
                while ((count = in.read(buffer)) > -1) {
                    out.write(buffer, 0, count);
=======
            if (resource != null) {
                LOGGER.debug("Socket response for resource [{}]", resource.getFilename());
                final OutputStream out = socket.getOutputStream();
                out.write(STATUS_LINE.getBytes(StandardCharsets.UTF_8));
                out.write(header("Content-Length", this.resource.contentLength()));
                out.write(header("Content-Type", this.contentType));
                out.write(SEPARATOR.getBytes(StandardCharsets.UTF_8));

                final byte[] buffer = new byte[BUFFER_SIZE];
                try (InputStream in = this.resource.getInputStream()) {
                    int count;
                    while ((count = in.read(buffer)) > -1) {
                        out.write(buffer, 0, count);
                    }
>>>>>>> 6050687e
                }
                LOGGER.debug("Wrote response for resource [{}] for [{}]", resource.getFilename(), resource.contentLength());
            }
        }

        private static byte[] header(final String name, final Object value) {
            return String.format("%s: %s\r\n", name, value).getBytes(StandardCharsets.UTF_8);
        }
    }
}<|MERGE_RESOLUTION|>--- conflicted
+++ resolved
@@ -173,20 +173,6 @@
         }
 
         private void writeResponse(final Socket socket) throws IOException {
-<<<<<<< HEAD
-            LOGGER.debug("Socket response for resource [{}]", resource.getFilename());
-            final var out = socket.getOutputStream();
-            out.write(STATUS_LINE.getBytes(StandardCharsets.UTF_8));
-            out.write(header("Content-Length", this.resource.contentLength()));
-            out.write(header("Content-Type", this.contentType));
-            out.write(SEPARATOR.getBytes(StandardCharsets.UTF_8));
-
-            final var buffer = new byte[BUFFER_SIZE];
-            try (var in = this.resource.getInputStream()) {
-                int count;
-                while ((count = in.read(buffer)) > -1) {
-                    out.write(buffer, 0, count);
-=======
             if (resource != null) {
                 LOGGER.debug("Socket response for resource [{}]", resource.getFilename());
                 final OutputStream out = socket.getOutputStream();
@@ -201,7 +187,6 @@
                     while ((count = in.read(buffer)) > -1) {
                         out.write(buffer, 0, count);
                     }
->>>>>>> 6050687e
                 }
                 LOGGER.debug("Wrote response for resource [{}] for [{}]", resource.getFilename(), resource.contentLength());
             }
