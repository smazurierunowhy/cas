package org.apereo.cas.util.io;

import lombok.RequiredArgsConstructor;
import lombok.extern.slf4j.Slf4j;
import org.apache.commons.lang3.StringUtils;
import org.apereo.cas.authentication.principal.Principal;
import org.apereo.cas.util.CollectionUtils;
import org.springframework.mail.javamail.JavaMailSender;
import org.springframework.mail.javamail.MimeMessageHelper;

import javax.mail.internet.MimeMessage;
import java.util.Optional;

/**
 * This is {@link CommunicationsManager}.
 *
 * @author Misagh Moayyed
 * @since 5.1.0
 */
@Slf4j
@RequiredArgsConstructor
public class CommunicationsManager {
<<<<<<< HEAD

    private final SmsSender smsSender;
    private final JavaMailSender mailSender;
=======
    @Autowired(required = false)
    @Qualifier("smsSender")
    private SmsSender smsSender;

    @Autowired(required = false)
    @Qualifier("mailSender")
    private JavaMailSender mailSender;
>>>>>>> 51cf2cff

    public boolean isMailSenderDefined() {
        return this.mailSender != null;
    }

    public boolean isSmsSenderDefined() {
        return this.smsSender != null;
    }

    /**
     * Email boolean.
     *
     * @param principal the principal
     * @param attribute the email attribute
     * @param text      the text
     * @param from      the from
     * @param subject   the subject
     * @param cc        the cc
     * @param bcc       the bcc
     * @return true/false
     */
    public boolean email(final Principal principal,
                         final String attribute,
                         final String text, final String from,
                         final String subject,
                         final String cc, final String bcc) {
        if (StringUtils.isNotBlank(attribute) && principal.getAttributes().containsKey(attribute) && isMailSenderDefined()) {
<<<<<<< HEAD
            final var to = getFirstAttributeByName(principal, attribute);
            return email(text, from, subject, to, cc, bcc);
=======
            final Optional<Object> attributeValue = getFirstAttributeByName(principal, attribute);
            if (attributeValue.isPresent()) {
                return email(text, from, subject, attributeValue.get().toString(), cc, bcc);
            }
>>>>>>> 51cf2cff
        }
        return false;
    }

    /**
     * Email boolean.
     *
     * @param text    the text
     * @param from    the from
     * @param subject the subject
     * @param to      the to
     * @return the boolean
     */
    public boolean email(final String text, final String from,
                         final String subject, final String to) {
        return email(text, from, subject, to, null, null);
    }

    /**
     * Email.
     *
     * @param text    the text
     * @param from    the from
     * @param subject the subject
     * @param to      the to
     * @param cc      the cc
     * @param bcc     the bcc
     * @return the boolean
     */
    public boolean email(final String text, final String from,
                         final String subject, final String to,
                         final String cc, final String bcc) {
        try {
            if (!isMailSenderDefined() || StringUtils.isBlank(text) || StringUtils.isBlank(from)
                || StringUtils.isBlank(subject) || StringUtils.isBlank(to)) {
                LOGGER.warn("Could not send email to [{}] because either no address/subject/text is found or email settings are not configured.", to);
                return false;
            }

            final var message = this.mailSender.createMimeMessage();
            final var helper = new MimeMessageHelper(message);
            helper.setTo(to);
            helper.setText(text);
            helper.setSubject(subject);
            helper.setFrom(from);
            helper.setPriority(1);

            if (StringUtils.isNotBlank(cc)) {
                helper.setCc(cc);
            }

            if (StringUtils.isNotBlank(bcc)) {
                helper.setBcc(bcc);
            }
            this.mailSender.send(message);
            return true;
        } catch (final Exception ex) {
            LOGGER.error(ex.getMessage(), ex);
        }
        return false;
    }

    /**
     * Sms.
     *
     * @param principal the principal
     * @param attribute the attribute
     * @param text      the text
     * @param from      the from
     * @return the boolean
     */
    public boolean sms(final Principal principal,
                       final String attribute,
                       final String text, final String from) {
        if (StringUtils.isNotBlank(attribute) && principal.getAttributes().containsKey(attribute) && isSmsSenderDefined()) {
<<<<<<< HEAD
            final var to = getFirstAttributeByName(principal, attribute);
            return sms(from, to, text);
=======
            final Optional<Object> attributeValue = getFirstAttributeByName(principal, attribute);
            if (attributeValue.isPresent()) {
                return sms(from, attributeValue.get().toString(), text);
            }
>>>>>>> 51cf2cff
        }
        return false;
    }

    /**
     * Sms.
     *
     * @param from the from
     * @param to   the to
     * @param text the text
     * @return the boolean
     */
    public boolean sms(final String from, final String to, final String text) {
        if (!isSmsSenderDefined() || StringUtils.isBlank(text) || StringUtils.isBlank(from)) {
            LOGGER.warn("Could not send email to [{}] because either no address/subject/text is found or email settings are not configured.", to);
            return false;
        }
        return this.smsSender.send(from, to, text);
    }

<<<<<<< HEAD
    private String getFirstAttributeByName(final Principal principal, final String attribute) {
        final var value = principal.getAttributes().get(attribute);
        return CollectionUtils.firstElement(value).toString();
=======
    private Optional<Object> getFirstAttributeByName(final Principal principal, final String attribute) {
        final Object value = principal.getAttributes().get(attribute);
        return CollectionUtils.firstElement(value);
>>>>>>> 51cf2cff
    }

    /**
     * Validate.
     */
    public void validate() {
        if (!isMailSenderDefined()) {
            LOGGER.warn("CAS is unable to send tokens via email given no settings are defined to account for email servers, etc");
        }
        if (!isSmsSenderDefined()) {
            LOGGER.warn("CAS is unable to send tokens via sms messages given no settings are defined to account for sms providers, etc");
        }
    }
}<|MERGE_RESOLUTION|>--- conflicted
+++ resolved
@@ -20,19 +20,8 @@
 @Slf4j
 @RequiredArgsConstructor
 public class CommunicationsManager {
-<<<<<<< HEAD
-
     private final SmsSender smsSender;
     private final JavaMailSender mailSender;
-=======
-    @Autowired(required = false)
-    @Qualifier("smsSender")
-    private SmsSender smsSender;
-
-    @Autowired(required = false)
-    @Qualifier("mailSender")
-    private JavaMailSender mailSender;
->>>>>>> 51cf2cff
 
     public boolean isMailSenderDefined() {
         return this.mailSender != null;
@@ -60,15 +49,10 @@
                          final String subject,
                          final String cc, final String bcc) {
         if (StringUtils.isNotBlank(attribute) && principal.getAttributes().containsKey(attribute) && isMailSenderDefined()) {
-<<<<<<< HEAD
             final var to = getFirstAttributeByName(principal, attribute);
-            return email(text, from, subject, to, cc, bcc);
-=======
-            final Optional<Object> attributeValue = getFirstAttributeByName(principal, attribute);
             if (attributeValue.isPresent()) {
                 return email(text, from, subject, attributeValue.get().toString(), cc, bcc);
             }
->>>>>>> 51cf2cff
         }
         return false;
     }
@@ -144,15 +128,10 @@
                        final String attribute,
                        final String text, final String from) {
         if (StringUtils.isNotBlank(attribute) && principal.getAttributes().containsKey(attribute) && isSmsSenderDefined()) {
-<<<<<<< HEAD
             final var to = getFirstAttributeByName(principal, attribute);
-            return sms(from, to, text);
-=======
-            final Optional<Object> attributeValue = getFirstAttributeByName(principal, attribute);
             if (attributeValue.isPresent()) {
                 return sms(from, attributeValue.get().toString(), text);
             }
->>>>>>> 51cf2cff
         }
         return false;
     }
@@ -173,15 +152,9 @@
         return this.smsSender.send(from, to, text);
     }
 
-<<<<<<< HEAD
-    private String getFirstAttributeByName(final Principal principal, final String attribute) {
+    private Optional<Object> getFirstAttributeByName(final Principal principal, final String attribute) {
         final var value = principal.getAttributes().get(attribute);
-        return CollectionUtils.firstElement(value).toString();
-=======
-    private Optional<Object> getFirstAttributeByName(final Principal principal, final String attribute) {
-        final Object value = principal.getAttributes().get(attribute);
         return CollectionUtils.firstElement(value);
->>>>>>> 51cf2cff
     }
 
     /**
