--- conflicted
+++ resolved
@@ -314,15 +314,9 @@
         }
     }
 
-<<<<<<< HEAD
-    private static URI buildHttpUri(final String url, final Map<String, String> parameters) throws URISyntaxException {
+    private static URI buildHttpUri(final String url, final Map<String, Object> parameters) throws URISyntaxException {
         final var uriBuilder = new URIBuilder(url);
-        parameters.forEach(uriBuilder::addParameter);
-=======
-    private static URI buildHttpUri(final String url, final Map<String, Object> parameters) throws URISyntaxException {
-        final URIBuilder uriBuilder = new URIBuilder(url);
         parameters.forEach((k, v) -> uriBuilder.addParameter(k, v.toString()));
->>>>>>> 2ce970c9
         return uriBuilder.build();
     }
 
