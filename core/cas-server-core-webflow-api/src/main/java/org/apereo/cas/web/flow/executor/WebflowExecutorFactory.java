package org.apereo.cas.web.flow.executor;

import lombok.RequiredArgsConstructor;
import lombok.SneakyThrows;
import lombok.extern.slf4j.Slf4j;
import org.apereo.cas.CipherExecutor;
import org.apereo.cas.configuration.model.webapp.WebflowProperties;
import org.apereo.cas.configuration.model.webapp.WebflowSessionManagementProperties;
import org.apereo.cas.configuration.support.Beans;
import org.apereo.spring.webflow.plugin.ClientFlowExecutionRepository;
import org.apereo.spring.webflow.plugin.EncryptedTranscoder;
import org.apereo.spring.webflow.plugin.Transcoder;
import org.springframework.webflow.conversation.impl.SessionBindingConversationManager;
import org.springframework.webflow.definition.registry.FlowDefinitionRegistry;
import org.springframework.webflow.engine.impl.FlowExecutionImplFactory;
import org.springframework.webflow.execution.FlowExecutionListener;
import org.springframework.webflow.execution.factory.StaticFlowExecutionListenerLoader;
import org.springframework.webflow.execution.repository.impl.DefaultFlowExecutionRepository;
import org.springframework.webflow.execution.repository.snapshot.SerializedFlowExecutionSnapshotFactory;
import org.springframework.webflow.executor.FlowExecutor;
import org.springframework.webflow.executor.FlowExecutorImpl;

/**
 * This is {@link WebflowExecutorFactory}.
 *
 * @author Misagh Moayyed
 * @since 5.3.0
 */
@Slf4j
@RequiredArgsConstructor
public class WebflowExecutorFactory {
    private final WebflowProperties webflowProperties;
    private final FlowDefinitionRegistry flowDefinitionRegistry;
    private final CipherExecutor webflowCipherExecutor;
    private final FlowExecutionListener[] executionListeners;

    /**
     * Build flow executor.
     *
     * @return the flow executor
     */
    public FlowExecutor build() {
        if (webflowProperties.getSession().isStorage()) {
            return buildFlowExecutorViaServerSessionBindingExecution();
        }
        return buildFlowExecutorViaClientFlowExecution();
    }

    private FlowExecutor buildFlowExecutorViaServerSessionBindingExecution() {
        final var conversationManager = new SessionBindingConversationManager();
        final var session = webflowProperties.getSession();
        conversationManager.setLockTimeoutSeconds((int) Beans.newDuration(session.getLockTimeout()).getSeconds());
        conversationManager.setMaxConversations(session.getMaxConversations());

<<<<<<< HEAD
        final var executionFactory = new FlowExecutionImplFactory();
        final var flowExecutionSnapshotFactory =
            new SerializedFlowExecutionSnapshotFactory(executionFactory, this.flowDefinitionRegistry);
        flowExecutionSnapshotFactory.setCompress(session.isCompress());

        final var repository = new DefaultFlowExecutionRepository(conversationManager,
            flowExecutionSnapshotFactory);
=======
        final FlowExecutionImplFactory executionFactory = new FlowExecutionImplFactory();
        executionFactory.setExecutionListenerLoader(new StaticFlowExecutionListenerLoader(executionListeners));

        final SerializedFlowExecutionSnapshotFactory flowExecutionSnapshotFactory =
            new SerializedFlowExecutionSnapshotFactory(executionFactory, this.flowDefinitionRegistry);
        flowExecutionSnapshotFactory.setCompress(session.isCompress());

        final DefaultFlowExecutionRepository repository = new DefaultFlowExecutionRepository(conversationManager, flowExecutionSnapshotFactory);
>>>>>>> 6050687e
        executionFactory.setExecutionKeyFactory(repository);
        return new FlowExecutorImpl(this.flowDefinitionRegistry, executionFactory, repository);
    }

    private FlowExecutor buildFlowExecutorViaClientFlowExecution() {
        final var repository = new ClientFlowExecutionRepository();
        repository.setFlowDefinitionLocator(this.flowDefinitionRegistry);
        repository.setTranscoder(getWebflowStateTranscoder());

        final var factory = new FlowExecutionImplFactory();
        factory.setExecutionKeyFactory(repository);
        factory.setExecutionListenerLoader(new StaticFlowExecutionListenerLoader());
        repository.setFlowExecutionFactory(factory);
        factory.setExecutionListenerLoader(new StaticFlowExecutionListenerLoader(executionListeners));
        return new FlowExecutorImpl(this.flowDefinitionRegistry, factory, repository);
    }

    @SneakyThrows
    private Transcoder getWebflowStateTranscoder() {
        final var cipherBean = new WebflowCipherBean(this.webflowCipherExecutor);
        return new EncryptedTranscoder(cipherBean);
    }
}<|MERGE_RESOLUTION|>--- conflicted
+++ resolved
@@ -52,24 +52,13 @@
         conversationManager.setLockTimeoutSeconds((int) Beans.newDuration(session.getLockTimeout()).getSeconds());
         conversationManager.setMaxConversations(session.getMaxConversations());
 
-<<<<<<< HEAD
         final var executionFactory = new FlowExecutionImplFactory();
-        final var flowExecutionSnapshotFactory =
-            new SerializedFlowExecutionSnapshotFactory(executionFactory, this.flowDefinitionRegistry);
-        flowExecutionSnapshotFactory.setCompress(session.isCompress());
-
-        final var repository = new DefaultFlowExecutionRepository(conversationManager,
-            flowExecutionSnapshotFactory);
-=======
-        final FlowExecutionImplFactory executionFactory = new FlowExecutionImplFactory();
         executionFactory.setExecutionListenerLoader(new StaticFlowExecutionListenerLoader(executionListeners));
 
-        final SerializedFlowExecutionSnapshotFactory flowExecutionSnapshotFactory =
             new SerializedFlowExecutionSnapshotFactory(executionFactory, this.flowDefinitionRegistry);
         flowExecutionSnapshotFactory.setCompress(session.isCompress());
 
         final DefaultFlowExecutionRepository repository = new DefaultFlowExecutionRepository(conversationManager, flowExecutionSnapshotFactory);
->>>>>>> 6050687e
         executionFactory.setExecutionKeyFactory(repository);
         return new FlowExecutorImpl(this.flowDefinitionRegistry, executionFactory, repository);
     }
