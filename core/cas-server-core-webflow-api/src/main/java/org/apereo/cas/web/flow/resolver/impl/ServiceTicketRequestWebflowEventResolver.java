package org.apereo.cas.web.flow.resolver.impl;

import lombok.extern.slf4j.Slf4j;
import org.apache.commons.lang3.StringUtils;
import org.apereo.cas.CasProtocolConstants;
import org.apereo.cas.CentralAuthenticationService;
import org.apereo.cas.audit.AuditableContext;
import org.apereo.cas.audit.AuditableExecution;
import org.apereo.cas.audit.AuditableExecutionResult;
import org.apereo.cas.authentication.Authentication;
import org.apereo.cas.authentication.AuthenticationException;
import org.apereo.cas.authentication.AuthenticationResult;
import org.apereo.cas.authentication.AuthenticationServiceSelectionPlan;
import org.apereo.cas.authentication.AuthenticationSystemSupport;
import org.apereo.cas.authentication.Credential;
import org.apereo.cas.authentication.principal.Service;
import org.apereo.cas.configuration.CasConfigurationProperties;
import org.apereo.cas.services.MultifactorAuthenticationProviderSelector;
import org.apereo.cas.services.RegisteredService;
import org.apereo.cas.services.ServicesManager;
import org.apereo.cas.ticket.AbstractTicketException;
import org.apereo.cas.ticket.ServiceTicket;
import org.apereo.cas.ticket.registry.TicketRegistrySupport;
import org.apereo.cas.util.CollectionUtils;
import org.apereo.cas.web.flow.CasWebflowConstants;
import org.apereo.cas.web.support.WebUtils;
import org.springframework.web.util.CookieGenerator;
import org.springframework.webflow.execution.Event;
import org.springframework.webflow.execution.RequestContext;

import java.util.Set;

/**
 * This is {@link ServiceTicketRequestWebflowEventResolver}
 * that creates the next event responding to requests that are service-ticket requests.
 *
 * @author Misagh Moayyed
 * @since 5.0.0
 */
@Slf4j
public class ServiceTicketRequestWebflowEventResolver extends AbstractCasWebflowEventResolver {
    private final AuditableExecution registeredServiceAccessStrategyEnforcer;
    private final CasConfigurationProperties casProperties;

    public ServiceTicketRequestWebflowEventResolver(final AuthenticationSystemSupport authenticationSystemSupport,
                                                    final CentralAuthenticationService centralAuthenticationService,
                                                    final ServicesManager servicesManager,
                                                    final TicketRegistrySupport ticketRegistrySupport,
                                                    final CookieGenerator warnCookieGenerator,
                                                    final AuthenticationServiceSelectionPlan authenticationSelectionStrategies,
                                                    final MultifactorAuthenticationProviderSelector selector,
                                                    final AuditableExecution registeredServiceAccessStrategyEnforcer,
                                                    final CasConfigurationProperties casProperties) {
        super(authenticationSystemSupport, centralAuthenticationService, servicesManager,
            ticketRegistrySupport, warnCookieGenerator,
            authenticationSelectionStrategies, selector);
        this.registeredServiceAccessStrategyEnforcer = registeredServiceAccessStrategyEnforcer;
        this.casProperties = casProperties;
    }

    @Override
    public Set<Event> resolveInternal(final RequestContext context) {
        if (isRequestAskingForServiceTicket(context)) {
            LOGGER.debug("Authentication request is asking for service tickets");
            return CollectionUtils.wrapSet(grantServiceTicket(context));
        }
        return null;
    }

    /**
     * Is request asking for service ticket?
     *
     * @param context the context
     * @return true, if both service and tgt are found, and the request is not asking to renew.
     * @since 4.1.0
     */
    protected boolean isRequestAskingForServiceTicket(final RequestContext context) {
        final var ticketGrantingTicketId = WebUtils.getTicketGrantingTicketId(context);
        LOGGER.debug("Located ticket-granting ticket [{}] from the request context", ticketGrantingTicketId);

        final Service service = WebUtils.getService(context);
        LOGGER.debug("Located service [{}] from the request context", service);

        final var renewParam = casProperties.getSso().isRenewAuthnEnabled()
            ? context.getRequestParameters().get(CasProtocolConstants.PARAMETER_RENEW)
            : StringUtils.EMPTY;
        LOGGER.debug("Provided value for [{}] request parameter is [{}]", CasProtocolConstants.PARAMETER_RENEW, renewParam);

<<<<<<< HEAD
        if (StringUtils.isNotBlank(ticketGrantingTicketId) && service != null) {
            final var authn = ticketRegistrySupport.getAuthenticationFrom(ticketGrantingTicketId);
=======
        if (service != null && StringUtils.isNotBlank(ticketGrantingTicketId)) {
            final Authentication authn = ticketRegistrySupport.getAuthenticationFrom(ticketGrantingTicketId);
>>>>>>> d26d01e4
            if (StringUtils.isNotBlank(renewParam)) {
                LOGGER.debug("Request identifies itself as one asking for service tickets. Checking for authentication context validity...");
                final var validAuthn = authn != null;
                if (validAuthn) {
                    LOGGER.debug("Existing authentication context linked to ticket-granting ticket [{}] is valid. "
                        + "CAS should begin to issue service tickets for [{}] once credentials are renewed", ticketGrantingTicketId, service);
                    return true;
                }
                LOGGER.debug("Existing authentication context linked to ticket-granting ticket [{}] is NOT valid. "
                        + "CAS will not issue service tickets for [{}] just yet without renewing the authentication context",
                    ticketGrantingTicketId, service);
                return false;
            }
        }

        LOGGER.debug("Request is not eligible to be issued service tickets just yet");
        return false;
    }

    /**
     * Grant service ticket for the given credential based on the service and tgt
     * that are found in the request context.
     *
     * @param context the context
     * @return the resulting event. Warning, authentication failure or error.
     * @since 4.1.0
     */
    protected Event grantServiceTicket(final RequestContext context) {
        final var ticketGrantingTicketId = WebUtils.getTicketGrantingTicketId(context);
        final var credential = getCredentialFromContext(context);

        try {
            final Service service = WebUtils.getService(context);
            final var authn = ticketRegistrySupport.getAuthenticationFrom(ticketGrantingTicketId);
            final var registeredService = this.servicesManager.findServiceBy(service);

            if (authn != null && registeredService != null) {
                LOGGER.debug("Enforcing access strategy policies for registered service [{}] and principal [{}]", registeredService, authn.getPrincipal());

                final var audit = AuditableContext.builder().service(service)
                    .authentication(authn)
                    .registeredService(registeredService)
                    .retrievePrincipalAttributesFromReleasePolicy(Boolean.TRUE)
                    .build();
                final var accessResult = this.registeredServiceAccessStrategyEnforcer.execute(audit);
                accessResult.throwExceptionIfNeeded();
            }

            final var authenticationResult =
                this.authenticationSystemSupport.handleAndFinalizeSingleAuthenticationTransaction(service, credential);
            final var serviceTicketId = this.centralAuthenticationService.grantServiceTicket(ticketGrantingTicketId, service, authenticationResult);
            WebUtils.putServiceTicketInRequestScope(context, serviceTicketId);
            WebUtils.putWarnCookieIfRequestParameterPresent(this.warnCookieGenerator, context);
            return newEvent(CasWebflowConstants.TRANSITION_ID_WARN);

        } catch (final AuthenticationException | AbstractTicketException e) {
            return newEvent(CasWebflowConstants.TRANSITION_ID_AUTHENTICATION_FAILURE, e);
        }
    }
}<|MERGE_RESOLUTION|>--- conflicted
+++ resolved
@@ -86,13 +86,8 @@
             : StringUtils.EMPTY;
         LOGGER.debug("Provided value for [{}] request parameter is [{}]", CasProtocolConstants.PARAMETER_RENEW, renewParam);
 
-<<<<<<< HEAD
-        if (StringUtils.isNotBlank(ticketGrantingTicketId) && service != null) {
+        if (service != null && StringUtils.isNotBlank(ticketGrantingTicketId)) {
             final var authn = ticketRegistrySupport.getAuthenticationFrom(ticketGrantingTicketId);
-=======
-        if (service != null && StringUtils.isNotBlank(ticketGrantingTicketId)) {
-            final Authentication authn = ticketRegistrySupport.getAuthenticationFrom(ticketGrantingTicketId);
->>>>>>> d26d01e4
             if (StringUtils.isNotBlank(renewParam)) {
                 LOGGER.debug("Request identifies itself as one asking for service tickets. Checking for authentication context validity...");
                 final var validAuthn = authn != null;
