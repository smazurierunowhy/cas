--- conflicted
+++ resolved
@@ -220,31 +220,12 @@
      * @param flow the flow
      */
     protected void createGatewayServicesMgmtAction(final Flow flow) {
-<<<<<<< HEAD
         final var gatewayServicesManagementCheck = createActionState(flow,
-            CasWebflowConstants.STATE_ID_GATEWAY_SERVICES_MGMT_CHECK, createEvaluateAction("gatewayServicesManagementCheck"));
-=======
-        final ActionState gatewayServicesManagementCheck = createActionState(flow,
             CasWebflowConstants.STATE_ID_GATEWAY_SERVICES_MGMT_CHECK, "gatewayServicesManagementCheck");
->>>>>>> 8ab8154f
         createTransitionForState(gatewayServicesManagementCheck, CasWebflowConstants.STATE_ID_SUCCESS, CasWebflowConstants.STATE_ID_REDIRECT);
     }
 
     /**
-<<<<<<< HEAD
-     * Create terminate session action.
-     *
-     * @param flow the flow
-     */
-    protected void createTerminateSessionAction(final Flow flow) {
-        final var terminateSession = createActionState(flow,
-            CasWebflowConstants.STATE_ID_TERMINATE_SESSION, createEvaluateAction(CasWebflowConstants.ACTION_ID_TERMINATE_SESSION));
-        createStateDefaultTransition(terminateSession, CasWebflowConstants.STATE_ID_GATEWAY_REQUEST_CHECK);
-    }
-
-    /**
-=======
->>>>>>> 8ab8154f
      * Create default global exception handlers.
      *
      * @param flow the flow
