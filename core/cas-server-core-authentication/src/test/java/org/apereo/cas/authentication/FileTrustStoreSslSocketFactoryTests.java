package org.apereo.cas.authentication;

import lombok.extern.slf4j.Slf4j;
import org.apache.http.conn.ssl.SSLConnectionSocketFactory;
import org.apereo.cas.util.http.HttpClient;
import org.apereo.cas.util.http.SimpleHttpClientFactoryBean;
import org.junit.Rule;
import org.junit.Test;
import org.junit.rules.ExpectedException;
import org.springframework.core.io.ClassPathResource;
import org.springframework.core.io.FileSystemResource;
import org.springframework.core.io.Resource;

import java.io.FileNotFoundException;
import java.io.IOException;
import java.security.KeyStore;

import static org.junit.Assert.*;

/**
 * Tests for the {@code FileTrustStoreSslSocketFactory} class, checking for self-signed
 * and missing certificates via a local truststore.
 *
 * @author Misagh Moayyed
 * @since 4.1.0
 */
@Slf4j
public class FileTrustStoreSslSocketFactoryTests {

    private static final ClassPathResource RESOURCE = new ClassPathResource("truststore.jks");

    @Rule
    public ExpectedException thrown = ExpectedException.none();

    @Test
<<<<<<< HEAD
    public void verifyTrustStoreLoadingSuccessfullyWithCertAvailable() throws Exception {
        final var clientFactory = new SimpleHttpClientFactoryBean();
=======
    public void verifyTrustStoreLoadingSuccessfullyWithCertAvailable() {
        final SimpleHttpClientFactoryBean clientFactory = new SimpleHttpClientFactoryBean();
>>>>>>> 335fb37e
        clientFactory.setSslSocketFactory(sslFactory());
        final HttpClient client = clientFactory.getObject();
        assertTrue(client.isValidEndPoint("https://self-signed.badssl.com"));
    }

    @Test
    public void verifyTrustStoreLoadingSuccessfullyWithCertAvailable2() {
        final var clientFactory = new SimpleHttpClientFactoryBean();
        clientFactory.setSslSocketFactory(sslFactory());
        final HttpClient client = clientFactory.getObject();
        assertTrue(client.isValidEndPoint("https://untrusted-root.badssl.com"));
    }

    @Test
    public void verifyTrustStoreNotFound() {
        this.thrown.expect(FileNotFoundException.class);
        sslFactory(new FileSystemResource("test.jks"), "changeit");
    }

    @Test
    public void verifyTrustStoreBadPassword() {
        this.thrown.expect(IOException.class);
        sslFactory(RESOURCE, "invalid");
    }

    @Test
    public void verifyTrustStoreLoadingSuccessfullyForValidEndpointWithNoCert() {
        final var clientFactory = new SimpleHttpClientFactoryBean();
        clientFactory.setSslSocketFactory(sslFactory());
        final HttpClient client = clientFactory.getObject();
        assertTrue(client.isValidEndPoint("https://www.google.com"));
    }

    @Test
    public void verifyTrustStoreLoadingSuccessfullyWihInsecureEndpoint() {
        final var clientFactory = new SimpleHttpClientFactoryBean();
        clientFactory.setSslSocketFactory(sslFactory());
        final HttpClient client = clientFactory.getObject();
        assertTrue(client.isValidEndPoint("http://wikipedia.org"));
    }

    private static SSLConnectionSocketFactory sslFactory(final Resource resource, final String password) {
        return new SSLConnectionSocketFactory(new DefaultCasSslContext(resource,
                password,
                KeyStore.getDefaultType()).getSslContext());
    }

    private static SSLConnectionSocketFactory sslFactory() {
        return sslFactory(RESOURCE, "changeit");
    }
}<|MERGE_RESOLUTION|>--- conflicted
+++ resolved
@@ -33,13 +33,8 @@
     public ExpectedException thrown = ExpectedException.none();
 
     @Test
-<<<<<<< HEAD
-    public void verifyTrustStoreLoadingSuccessfullyWithCertAvailable() throws Exception {
+    public void verifyTrustStoreLoadingSuccessfullyWithCertAvailable() {
         final var clientFactory = new SimpleHttpClientFactoryBean();
-=======
-    public void verifyTrustStoreLoadingSuccessfullyWithCertAvailable() {
-        final SimpleHttpClientFactoryBean clientFactory = new SimpleHttpClientFactoryBean();
->>>>>>> 335fb37e
         clientFactory.setSslSocketFactory(sslFactory());
         final HttpClient client = clientFactory.getObject();
         assertTrue(client.isValidEndPoint("https://self-signed.badssl.com"));
