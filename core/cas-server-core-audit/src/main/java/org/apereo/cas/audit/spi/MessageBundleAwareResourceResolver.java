package org.apereo.cas.audit.spi;

import lombok.RequiredArgsConstructor;
import lombok.extern.slf4j.Slf4j;
import org.apache.commons.lang3.StringUtils;
import org.apereo.inspektr.audit.spi.support.ReturnValueAsStringResourceResolver;
import org.aspectj.lang.JoinPoint;
import org.springframework.context.ApplicationContext;
import org.springframework.context.i18n.LocaleContextHolder;

import java.util.Locale;
import java.util.stream.Collectors;
import java.util.stream.Stream;

/**
 * This is {@link MessageBundleAwareResourceResolver}.
 *
 * @author Misagh Moayyed
 * @since 5.0.0
 */
@Slf4j
@RequiredArgsConstructor
public class MessageBundleAwareResourceResolver extends ReturnValueAsStringResourceResolver {

    private final ApplicationContext context;

    @Override
    public String[] resolveFrom(final JoinPoint joinPoint, final Exception e) {
        final var resolved = super.resolveFrom(joinPoint, e);
        return resolveMessagesFromBundleOrDefault(resolved, e);
    }

    private String[] resolveMessagesFromBundleOrDefault(final String[] resolved, final Exception e) {
<<<<<<< HEAD
        final var locale = LocaleContextHolder.getLocale();
        final var defaultKey = Stream.of(StringUtils.splitByCharacterTypeCamelCase(e.getClass().getSimpleName()))
                .collect(Collectors.joining("_"))
                .toUpperCase();
=======
        final Locale locale = LocaleContextHolder.getLocale();
        final String defaultKey = Stream.of(StringUtils.splitByCharacterTypeCamelCase(e.getClass().getSimpleName()))
            .collect(Collectors.joining("_"))
            .toUpperCase();
>>>>>>> a93d8e40

        return Stream.of(resolved)
            .map(key -> this.context.getMessage(key, null, defaultKey, locale))
            .toArray(String[]::new);
    }
}<|MERGE_RESOLUTION|>--- conflicted
+++ resolved
@@ -31,17 +31,10 @@
     }
 
     private String[] resolveMessagesFromBundleOrDefault(final String[] resolved, final Exception e) {
-<<<<<<< HEAD
         final var locale = LocaleContextHolder.getLocale();
         final var defaultKey = Stream.of(StringUtils.splitByCharacterTypeCamelCase(e.getClass().getSimpleName()))
-                .collect(Collectors.joining("_"))
-                .toUpperCase();
-=======
-        final Locale locale = LocaleContextHolder.getLocale();
-        final String defaultKey = Stream.of(StringUtils.splitByCharacterTypeCamelCase(e.getClass().getSimpleName()))
             .collect(Collectors.joining("_"))
             .toUpperCase();
->>>>>>> a93d8e40
 
         return Stream.of(resolved)
             .map(key -> this.context.getMessage(key, null, defaultKey, locale))
