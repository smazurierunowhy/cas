package org.apereo.cas.config;

import org.apereo.cas.CipherExecutor;
import org.apereo.cas.authentication.principal.SimpleWebApplicationServiceImpl;
import org.apereo.cas.configuration.CasConfigurationProperties;
import org.apereo.cas.configuration.model.core.ticket.TicketGrantingTicketProperties;
import org.apereo.cas.configuration.support.Beans;
import org.apereo.cas.logout.LogoutManager;
import org.apereo.cas.ticket.factory.DefaultProxyGrantingTicketFactory;
import org.apereo.cas.ticket.factory.DefaultProxyTicketFactory;
import org.apereo.cas.ticket.factory.DefaultServiceTicketFactory;
import org.apereo.cas.ticket.factory.DefaultTicketFactory;
import org.apereo.cas.ticket.factory.DefaultTicketGrantingTicketFactory;
import org.apereo.cas.ticket.ExpirationPolicy;
import org.apereo.cas.ticket.ServiceTicketFactory;
import org.apereo.cas.ticket.TicketFactory;
import org.apereo.cas.ticket.TicketGrantingTicketFactory;
import org.apereo.cas.ticket.UniqueTicketIdGenerator;
import org.apereo.cas.ticket.proxy.ProxyGrantingTicketFactory;
import org.apereo.cas.ticket.proxy.ProxyHandler;
import org.apereo.cas.ticket.proxy.ProxyTicketFactory;
import org.apereo.cas.ticket.proxy.support.Cas10ProxyHandler;
import org.apereo.cas.ticket.proxy.support.Cas20ProxyHandler;
import org.apereo.cas.ticket.registry.DefaultTicketRegistry;
import org.apereo.cas.ticket.registry.DefaultTicketRegistryCleaner;
import org.apereo.cas.ticket.registry.DefaultTicketRegistrySupport;
import org.apereo.cas.ticket.registry.NoOpLockingStrategy;
import org.apereo.cas.ticket.registry.TicketRegistry;
import org.apereo.cas.ticket.registry.TicketRegistryCleaner;
import org.apereo.cas.ticket.registry.TicketRegistrySupport;
import org.apereo.cas.ticket.registry.support.LockingStrategy;
import org.apereo.cas.ticket.support.AlwaysExpiresExpirationPolicy;
import org.apereo.cas.ticket.support.HardTimeoutExpirationPolicy;
import org.apereo.cas.ticket.support.MultiTimeUseOrTimeoutExpirationPolicy;
import org.apereo.cas.ticket.support.NeverExpiresExpirationPolicy;
import org.apereo.cas.ticket.support.RememberMeDelegatingExpirationPolicy;
import org.apereo.cas.ticket.support.ThrottledUseAndTimeoutExpirationPolicy;
import org.apereo.cas.ticket.support.TicketGrantingTicketExpirationPolicy;
import org.apereo.cas.ticket.support.TimeoutExpirationPolicy;
import org.apereo.cas.util.HostNameBasedUniqueTicketIdGenerator;
import org.apereo.cas.util.cipher.NoOpCipherExecutor;
import org.apereo.cas.util.cipher.ProtocolTicketCipherExecutor;
import org.apereo.cas.util.http.HttpClient;
import org.slf4j.Logger;
import org.slf4j.LoggerFactory;
import org.springframework.beans.factory.annotation.Autowired;
import org.springframework.beans.factory.annotation.Qualifier;
import org.springframework.boot.autoconfigure.AutoConfigureAfter;
import org.springframework.boot.autoconfigure.condition.ConditionalOnMissingBean;
import org.springframework.boot.context.properties.EnableConfigurationProperties;
import org.springframework.cloud.context.config.annotation.RefreshScope;
import org.springframework.context.annotation.Bean;
import org.springframework.context.annotation.Configuration;
import org.springframework.context.annotation.Lazy;
import org.springframework.integration.transaction.PseudoTransactionManager;
import org.springframework.scheduling.annotation.EnableAsync;
import org.springframework.scheduling.annotation.EnableScheduling;
import org.springframework.transaction.PlatformTransactionManager;
import org.springframework.transaction.annotation.EnableTransactionManagement;

import java.util.HashMap;
import java.util.Map;

/**
 * This is {@link CasCoreTicketsConfiguration}.
 *
 * @author Misagh Moayyed
 * @since 5.0.0
 */
@Configuration("casCoreTicketsConfiguration")
@EnableConfigurationProperties(CasConfigurationProperties.class)
@EnableScheduling
@EnableAsync
@EnableTransactionManagement
@AutoConfigureAfter(CasCoreUtilConfiguration.class)
public class CasCoreTicketsConfiguration {

    private static final Logger LOGGER = LoggerFactory.getLogger(CasCoreTicketsConfiguration.class);

    @Autowired
    private CasConfigurationProperties casProperties;

    @Autowired
    @Qualifier("logoutManager")
    private LogoutManager logoutManager;

    @Autowired
    @Qualifier("ticketRegistry")
    private TicketRegistry ticketRegistry;

    @Autowired
    @Qualifier("supportsTrustStoreSslSocketFactoryHttpClient")
    private HttpClient httpClient;

    @ConditionalOnMissingBean(name = "defaultProxyGrantingTicketFactory")
    @Bean
    public ProxyGrantingTicketFactory defaultProxyGrantingTicketFactory() {
<<<<<<< HEAD
        return new DefaultProxyGrantingTicketFactory(grantingTicketExpirationPolicy(), ticketGrantingTicketUniqueIdGenerator());
=======
        final DefaultProxyGrantingTicketFactory f = new DefaultProxyGrantingTicketFactory();
        f.setTicketGrantingTicketExpirationPolicy(grantingTicketExpirationPolicy());
        f.setTicketGrantingTicketUniqueTicketIdGenerator(ticketGrantingTicketUniqueIdGenerator());
        f.setCipherExecutor(protocolTicketCipherExecutor());
        return f;
>>>>>>> 2a99f1df
    }

    @ConditionalOnMissingBean(name = "defaultProxyTicketFactory")
    @RefreshScope
    @Bean
    public ProxyTicketFactory defaultProxyTicketFactory() {
        final boolean onlyTrackMostRecentSession = casProperties.getTicket().getTgt().isOnlyTrackMostRecentSession();
        return new DefaultProxyTicketFactory(proxyTicketExpirationPolicy(), uniqueIdGeneratorsMap(), protocolTicketCipherExecutor(), onlyTrackMostRecentSession);
    }

    @ConditionalOnMissingBean(name = "defaultServiceTicketFactory")
    @Bean
    public ServiceTicketFactory defaultServiceTicketFactory() {
        final boolean onlyTrackMostRecentSession = casProperties.getTicket().getTgt().isOnlyTrackMostRecentSession();
        return new DefaultServiceTicketFactory(serviceTicketExpirationPolicy(), uniqueIdGeneratorsMap(), onlyTrackMostRecentSession,
                protocolTicketCipherExecutor());
    }

    @ConditionalOnMissingBean(name = "defaultTicketGrantingTicketFactory")
    @Bean
    public TicketGrantingTicketFactory defaultTicketGrantingTicketFactory() {
        final DefaultTicketGrantingTicketFactory f = new DefaultTicketGrantingTicketFactory();
        f.setTicketGrantingTicketExpirationPolicy(grantingTicketExpirationPolicy());
        f.setTicketGrantingTicketUniqueTicketIdGenerator(ticketGrantingTicketUniqueIdGenerator());
        f.setCipherExecutor(protocolTicketCipherExecutor());
        return f;
    }

    @ConditionalOnMissingBean(name = "defaultTicketFactory")
    @Bean
    public TicketFactory defaultTicketFactory() {
        return new DefaultTicketFactory(defaultProxyGrantingTicketFactory(), defaultTicketGrantingTicketFactory(), defaultServiceTicketFactory(),
                defaultProxyTicketFactory());
    }

<<<<<<< HEAD
    @ConditionalOnMissingBean(name = "defaultTicketGrantingTicketFactory")
    @Bean
    public TicketGrantingTicketFactory defaultTicketGrantingTicketFactory() {
        return new DefaultTicketGrantingTicketFactory(grantingTicketExpirationPolicy(), ticketGrantingTicketUniqueIdGenerator());
    }

=======
>>>>>>> 2a99f1df
    @ConditionalOnMissingBean(name = "proxy10Handler")
    @Bean
    public ProxyHandler proxy10Handler() {
        return new Cas10ProxyHandler();
    }

    @ConditionalOnMissingBean(name = "proxy20Handler")
    @Bean
    public ProxyHandler proxy20Handler() {
        return new Cas20ProxyHandler(httpClient, proxy20TicketUniqueIdGenerator());
    }

    @ConditionalOnMissingBean(name = "ticketRegistry")
    @RefreshScope
    @Bean(name = {"defaultTicketRegistry", "ticketRegistry"})
    public TicketRegistry defaultTicketRegistry() {
        final DefaultTicketRegistry r = new DefaultTicketRegistry(
                casProperties.getTicket().getRegistry().getInMemory().getInitialCapacity(),
                casProperties.getTicket().getRegistry().getInMemory().getLoadFactor(),
                casProperties.getTicket().getRegistry().getInMemory().getConcurrency());
        r.setCipherExecutor(Beans.newTicketRegistryCipherExecutor(
                        casProperties.getTicket().getRegistry().getInMemory().getCrypto()));
        return r;
    }

    @ConditionalOnMissingBean(name = "defaultTicketRegistrySupport")
    @Bean
    public TicketRegistrySupport defaultTicketRegistrySupport() {
        return new DefaultTicketRegistrySupport(ticketRegistry);
    }

    @ConditionalOnMissingBean(name = "ticketGrantingTicketUniqueIdGenerator")
    @Bean
    public UniqueTicketIdGenerator ticketGrantingTicketUniqueIdGenerator() {
        return new HostNameBasedUniqueTicketIdGenerator.TicketGrantingTicketIdGenerator(
                casProperties.getTicket().getTgt().getMaxLength(),
                casProperties.getHost().getName());
    }

    @ConditionalOnMissingBean(name = "serviceTicketUniqueIdGenerator")
    @Bean
    public UniqueTicketIdGenerator serviceTicketUniqueIdGenerator() {
        return new HostNameBasedUniqueTicketIdGenerator.ServiceTicketIdGenerator(
                casProperties.getTicket().getSt().getMaxLength(),
                casProperties.getHost().getName());
    }

    @ConditionalOnMissingBean(name = "proxy20TicketUniqueIdGenerator")
    @Bean
    public UniqueTicketIdGenerator proxy20TicketUniqueIdGenerator() {
        return new HostNameBasedUniqueTicketIdGenerator.ProxyTicketIdGenerator(
                casProperties.getTicket().getPgt().getMaxLength(),
                casProperties.getHost().getName());
    }

    @ConditionalOnMissingBean(name = "grantingTicketExpirationPolicy")
    @Bean
    public ExpirationPolicy grantingTicketExpirationPolicy() {
        final TicketGrantingTicketProperties tgt = casProperties.getTicket().getTgt();
        if (tgt.getRememberMe().isEnabled()) {
            final RememberMeDelegatingExpirationPolicy p = new RememberMeDelegatingExpirationPolicy();
            p.setRememberMeExpirationPolicy(new HardTimeoutExpirationPolicy(tgt.getRememberMe().getTimeToKillInSeconds()));
            p.setSessionExpirationPolicy(buildTicketGrantingTicketExpirationPolicy());
            return p;
        }

        return buildTicketGrantingTicketExpirationPolicy();
    }

    @ConditionalOnMissingBean(name = "serviceTicketExpirationPolicy")
    @Bean
    public ExpirationPolicy serviceTicketExpirationPolicy() {
        return new MultiTimeUseOrTimeoutExpirationPolicy.ServiceTicketExpirationPolicy(
                casProperties.getTicket().getSt().getNumberOfUses(),
                casProperties.getTicket().getSt().getTimeToKillInSeconds());
    }

    @ConditionalOnMissingBean(name = "proxyTicketExpirationPolicy")
    @Bean
    public ExpirationPolicy proxyTicketExpirationPolicy() {
        return new MultiTimeUseOrTimeoutExpirationPolicy.ProxyTicketExpirationPolicy(
                casProperties.getTicket().getPt().getNumberOfUses(),
                casProperties.getTicket().getPt().getTimeToKillInSeconds());
    }

    @ConditionalOnMissingBean(name = "uniqueIdGeneratorsMap")
    @Bean
    public Map<String, UniqueTicketIdGenerator> uniqueIdGeneratorsMap() {
        final Map<String, UniqueTicketIdGenerator> map = new HashMap<>();
<<<<<<< HEAD
        map.put("org.apereo.cas.authentication.principal.SimpleWebApplicationServiceImpl", serviceTicketUniqueIdGenerator());
=======
        map.put(SimpleWebApplicationServiceImpl.class.getName(), serviceTicketUniqueIdGenerator());
>>>>>>> 2a99f1df
        return map;
    }

    @ConditionalOnMissingBean(name = "lockingStrategy")
    @Bean
    public LockingStrategy lockingStrategy() {
        return new NoOpLockingStrategy();
    }

    @ConditionalOnMissingBean(name = "ticketRegistryCleaner")
    @Bean
    @Lazy
    public TicketRegistryCleaner ticketRegistryCleaner() {
        final boolean isCleanerEnabled = casProperties.getTicket().getRegistry().getCleaner().isEnabled();
        return new DefaultTicketRegistryCleaner(lockingStrategy(), logoutManager, ticketRegistry, isCleanerEnabled);
    }

    @ConditionalOnMissingBean(name = "ticketTransactionManager")
    @Bean
    public PlatformTransactionManager ticketTransactionManager() {
        return new PseudoTransactionManager();
    }

    @RefreshScope
    @Bean
    @ConditionalOnMissingBean(name = "protocolTicketCipherExecutor")
    public CipherExecutor protocolTicketCipherExecutor() {
        if (casProperties.getTicket().getSecurity().isCipherEnabled()) {
            return new ProtocolTicketCipherExecutor(
                    casProperties.getTicket().getSecurity().getEncryptionKey(),
                    casProperties.getTicket().getSecurity().getSigningKey());
        }
        LOGGER.info("Protocol tickets generated by CAS are not signed/encrypted.");
        return NoOpCipherExecutor.getInstance();
    }

    private ExpirationPolicy buildTicketGrantingTicketExpirationPolicy() {
        final TicketGrantingTicketProperties tgt = casProperties.getTicket().getTgt();
        if (tgt.getMaxTimeToLiveInSeconds() < 0 && tgt.getTimeToKillInSeconds() < 0) {
            LOGGER.warn("Ticket-granting ticket expiration policy is set to NEVER expire tickets.");
            return new NeverExpiresExpirationPolicy();
        }

        if (tgt.getTimeout().getMaxTimeToLiveInSeconds() > 0) {
            LOGGER.debug("Ticket-granting ticket expiration policy is based on a timeout");
            return new TimeoutExpirationPolicy(tgt.getTimeout().getMaxTimeToLiveInSeconds());
        }

        if (tgt.getMaxTimeToLiveInSeconds() > 0 && tgt.getTimeToKillInSeconds() > 0) {
            LOGGER.debug("Ticket-granting ticket expiration policy is based on hard/idle timeouts");
            return new TicketGrantingTicketExpirationPolicy(tgt.getMaxTimeToLiveInSeconds(), tgt.getTimeToKillInSeconds());
        }

        if (tgt.getThrottledTimeout().getTimeInBetweenUsesInSeconds() > 0
                && tgt.getThrottledTimeout().getTimeToKillInSeconds() > 0) {
            final ThrottledUseAndTimeoutExpirationPolicy p = new ThrottledUseAndTimeoutExpirationPolicy();
            p.setTimeToKillInSeconds(tgt.getThrottledTimeout().getTimeToKillInSeconds());
            p.setTimeInBetweenUsesInSeconds(tgt.getThrottledTimeout().getTimeInBetweenUsesInSeconds());
            LOGGER.debug("Ticket-granting ticket expiration policy is based on a throttled timeouts");
            return p;
        }

        if (tgt.getHardTimeout().getTimeToKillInSeconds() > 0) {
            LOGGER.debug("Ticket-granting ticket expiration policy is based on a hard timeout");
            return new HardTimeoutExpirationPolicy(tgt.getHardTimeout().getTimeToKillInSeconds());
        }

        LOGGER.warn("Ticket-granting ticket expiration policy is set to ALWAYS expire tickets.");
        return new AlwaysExpiresExpirationPolicy();
    }
}<|MERGE_RESOLUTION|>--- conflicted
+++ resolved
@@ -95,15 +95,8 @@
     @ConditionalOnMissingBean(name = "defaultProxyGrantingTicketFactory")
     @Bean
     public ProxyGrantingTicketFactory defaultProxyGrantingTicketFactory() {
-<<<<<<< HEAD
         return new DefaultProxyGrantingTicketFactory(grantingTicketExpirationPolicy(), ticketGrantingTicketUniqueIdGenerator());
-=======
-        final DefaultProxyGrantingTicketFactory f = new DefaultProxyGrantingTicketFactory();
-        f.setTicketGrantingTicketExpirationPolicy(grantingTicketExpirationPolicy());
-        f.setTicketGrantingTicketUniqueTicketIdGenerator(ticketGrantingTicketUniqueIdGenerator());
         f.setCipherExecutor(protocolTicketCipherExecutor());
-        return f;
->>>>>>> 2a99f1df
     }
 
     @ConditionalOnMissingBean(name = "defaultProxyTicketFactory")
@@ -139,15 +132,7 @@
                 defaultProxyTicketFactory());
     }
 
-<<<<<<< HEAD
-    @ConditionalOnMissingBean(name = "defaultTicketGrantingTicketFactory")
-    @Bean
-    public TicketGrantingTicketFactory defaultTicketGrantingTicketFactory() {
         return new DefaultTicketGrantingTicketFactory(grantingTicketExpirationPolicy(), ticketGrantingTicketUniqueIdGenerator());
-    }
-
-=======
->>>>>>> 2a99f1df
     @ConditionalOnMissingBean(name = "proxy10Handler")
     @Bean
     public ProxyHandler proxy10Handler() {
@@ -237,11 +222,7 @@
     @Bean
     public Map<String, UniqueTicketIdGenerator> uniqueIdGeneratorsMap() {
         final Map<String, UniqueTicketIdGenerator> map = new HashMap<>();
-<<<<<<< HEAD
         map.put("org.apereo.cas.authentication.principal.SimpleWebApplicationServiceImpl", serviceTicketUniqueIdGenerator());
-=======
-        map.put(SimpleWebApplicationServiceImpl.class.getName(), serviceTicketUniqueIdGenerator());
->>>>>>> 2a99f1df
         return map;
     }
 
