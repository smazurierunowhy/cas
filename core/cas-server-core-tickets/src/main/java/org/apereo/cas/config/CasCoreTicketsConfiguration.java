package org.apereo.cas.config;

import lombok.extern.slf4j.Slf4j;
import org.apache.commons.lang3.StringUtils;
import org.apereo.cas.CipherExecutor;
import org.apereo.cas.authentication.PseudoPlatformTransactionManager;
import org.apereo.cas.configuration.CasConfigurationProperties;
import org.apereo.cas.configuration.model.core.ticket.TicketGrantingTicketProperties;
import org.apereo.cas.configuration.model.core.ticket.registry.TicketRegistryProperties;
import org.apereo.cas.configuration.model.core.util.EncryptionJwtSigningJwtCryptographyProperties;
import org.apereo.cas.logout.LogoutManager;
import org.apereo.cas.ticket.DefaultTicketCatalog;
import org.apereo.cas.ticket.ExpirationPolicy;
import org.apereo.cas.ticket.ServiceTicket;
import org.apereo.cas.ticket.ServiceTicketFactory;
import org.apereo.cas.ticket.TicketCatalog;
import org.apereo.cas.ticket.TicketCatalogConfigurer;
import org.apereo.cas.ticket.TicketFactory;
import org.apereo.cas.ticket.TicketGrantingTicket;
import org.apereo.cas.ticket.TicketGrantingTicketFactory;
import org.apereo.cas.ticket.TransientSessionTicket;
import org.apereo.cas.ticket.TransientSessionTicketFactory;
import org.apereo.cas.ticket.UniqueTicketIdGenerator;
import org.apereo.cas.ticket.factory.DefaultProxyGrantingTicketFactory;
import org.apereo.cas.ticket.factory.DefaultProxyTicketFactory;
import org.apereo.cas.ticket.factory.DefaultServiceTicketFactory;
import org.apereo.cas.ticket.factory.DefaultTicketFactory;
import org.apereo.cas.ticket.factory.DefaultTicketGrantingTicketFactory;
import org.apereo.cas.ticket.factory.DefaultTransientSessionTicketFactory;
import org.apereo.cas.ticket.proxy.ProxyGrantingTicket;
import org.apereo.cas.ticket.proxy.ProxyGrantingTicketFactory;
import org.apereo.cas.ticket.proxy.ProxyHandler;
import org.apereo.cas.ticket.proxy.ProxyTicket;
import org.apereo.cas.ticket.proxy.ProxyTicketFactory;
import org.apereo.cas.ticket.proxy.support.Cas10ProxyHandler;
import org.apereo.cas.ticket.proxy.support.Cas20ProxyHandler;
import org.apereo.cas.ticket.registry.CachingTicketRegistry;
import org.apereo.cas.ticket.registry.DefaultTicketRegistry;
import org.apereo.cas.ticket.registry.DefaultTicketRegistrySupport;
import org.apereo.cas.ticket.registry.NoOpLockingStrategy;
import org.apereo.cas.ticket.registry.TicketRegistry;
import org.apereo.cas.ticket.registry.TicketRegistrySupport;
import org.apereo.cas.ticket.registry.support.LockingStrategy;
import org.apereo.cas.ticket.support.AlwaysExpiresExpirationPolicy;
import org.apereo.cas.ticket.support.HardTimeoutExpirationPolicy;
import org.apereo.cas.ticket.support.MultiTimeUseOrTimeoutExpirationPolicy;
import org.apereo.cas.ticket.support.NeverExpiresExpirationPolicy;
import org.apereo.cas.ticket.support.RememberMeDelegatingExpirationPolicy;
import org.apereo.cas.ticket.support.ThrottledUseAndTimeoutExpirationPolicy;
import org.apereo.cas.ticket.support.TicketGrantingTicketExpirationPolicy;
import org.apereo.cas.ticket.support.TimeoutExpirationPolicy;
import org.apereo.cas.util.CoreTicketUtils;
import org.apereo.cas.util.HostNameBasedUniqueTicketIdGenerator;
import org.apereo.cas.util.cipher.ProtocolTicketCipherExecutor;
import org.apereo.cas.util.http.HttpClient;
import org.jasig.cas.client.ssl.HttpURLConnectionFactory;
import org.jasig.cas.client.validation.AbstractUrlBasedTicketValidator;
import org.jasig.cas.client.validation.Cas10TicketValidator;
import org.jasig.cas.client.validation.Cas20ServiceTicketValidator;
import org.jasig.cas.client.validation.Cas30ServiceTicketValidator;
import org.springframework.beans.factory.annotation.Autowired;
import org.springframework.beans.factory.annotation.Qualifier;
import org.springframework.boot.autoconfigure.AutoConfigureAfter;
import org.springframework.boot.autoconfigure.condition.ConditionalOnMissingBean;
import org.springframework.boot.autoconfigure.condition.ConditionalOnProperty;
import org.springframework.boot.context.properties.EnableConfigurationProperties;
import org.springframework.cloud.context.config.annotation.RefreshScope;
import org.springframework.context.ApplicationContext;
import org.springframework.context.annotation.Bean;
import org.springframework.context.annotation.Configuration;
import org.springframework.context.annotation.Lazy;
import org.springframework.scheduling.annotation.EnableAsync;
import org.springframework.scheduling.annotation.EnableScheduling;
import org.springframework.transaction.PlatformTransactionManager;
import org.springframework.transaction.annotation.EnableTransactionManagement;
import org.springframework.transaction.annotation.TransactionManagementConfigurer;

import javax.net.ssl.HostnameVerifier;
import javax.net.ssl.HttpsURLConnection;
import javax.net.ssl.SSLContext;
import java.net.HttpURLConnection;
import java.net.URLConnection;
import java.util.List;
import java.util.Map;

/**
 * This is {@link CasCoreTicketsConfiguration}.
 *
 * @author Misagh Moayyed
 * @since 5.0.0
 */
@Configuration("casCoreTicketsConfiguration")
@EnableConfigurationProperties(CasConfigurationProperties.class)
@EnableScheduling
@EnableAsync
@EnableTransactionManagement(proxyTargetClass = true)
@AutoConfigureAfter(value = {CasCoreUtilConfiguration.class, CasCoreTicketIdGeneratorsConfiguration.class})
@Slf4j
public class CasCoreTicketsConfiguration implements TransactionManagementConfigurer {


    @Autowired
    private ApplicationContext applicationContext;

    @Autowired
    private CasConfigurationProperties casProperties;

    @Lazy
    @Autowired
    @Qualifier("uniqueIdGeneratorsMap")
    private Map<String, UniqueTicketIdGenerator> uniqueIdGeneratorsMap;

    @Autowired
    @Qualifier("ticketRegistry")
    private TicketRegistry ticketRegistry;

    @Autowired
    @Qualifier("supportsTrustStoreSslSocketFactoryHttpClient")
    private HttpClient httpClient;

    @Autowired
    @Qualifier("hostnameVerifier")
    private HostnameVerifier hostnameVerifier;

    @Autowired
    @Qualifier("sslContext")
    private SSLContext sslContext;

    @ConditionalOnMissingBean(name = "casClientTicketValidator")
    @Bean
    public AbstractUrlBasedTicketValidator casClientTicketValidator() {
<<<<<<< HEAD
        final var prefix = StringUtils.defaultString(casProperties.getClient().getPrefix(), casProperties.getServer().getPrefix());
        final var validator = new Cas30ServiceTicketValidator(prefix);
=======
        final String prefix = StringUtils.defaultString(casProperties.getClient().getPrefix(), casProperties.getServer().getPrefix());

        final AbstractUrlBasedTicketValidator validator;
        switch (casProperties.getClient().getValidatorType()) {
            case CAS10:
                validator = new Cas10TicketValidator(prefix);
                break;
            case CAS20:
                validator = new Cas20ServiceTicketValidator(prefix);
                break;
            case CAS30:
            default:
                validator = new Cas30ServiceTicketValidator(prefix);
        }

>>>>>>> 61c473e3
        final HttpURLConnectionFactory factory = new HttpURLConnectionFactory() {
            private static final long serialVersionUID = 3692658214483917813L;

            @Override
            public HttpURLConnection buildHttpURLConnection(final URLConnection conn) {
                if (conn instanceof HttpsURLConnection) {
                    final var httpsConnection = (HttpsURLConnection) conn;
                    httpsConnection.setSSLSocketFactory(sslContext.getSocketFactory());
                    httpsConnection.setHostnameVerifier(hostnameVerifier);
                }
                return (HttpURLConnection) conn;
            }
        };
        validator.setURLConnectionFactory(factory);
        return validator;
    }

    @ConditionalOnMissingBean(name = "defaultProxyGrantingTicketFactory")
    @Bean
    public ProxyGrantingTicketFactory defaultProxyGrantingTicketFactory() {
        return new DefaultProxyGrantingTicketFactory(
            ticketGrantingTicketUniqueIdGenerator(),
            grantingTicketExpirationPolicy(),
            protocolTicketCipherExecutor());
    }

    @ConditionalOnMissingBean(name = "defaultProxyTicketFactory")
    @RefreshScope
    @Bean
    @Lazy
    public ProxyTicketFactory defaultProxyTicketFactory() {
        final var onlyTrackMostRecentSession = casProperties.getTicket().getTgt().isOnlyTrackMostRecentSession();
        return new DefaultProxyTicketFactory(proxyTicketExpirationPolicy(),
            uniqueIdGeneratorsMap,
            protocolTicketCipherExecutor(),
            onlyTrackMostRecentSession);
    }

    @ConditionalOnMissingBean(name = "ticketGrantingTicketUniqueIdGenerator")
    @Bean
    @RefreshScope
    public UniqueTicketIdGenerator ticketGrantingTicketUniqueIdGenerator() {
        return new HostNameBasedUniqueTicketIdGenerator.TicketGrantingTicketIdGenerator(
            casProperties.getTicket().getTgt().getMaxLength(),
            casProperties.getHost().getName());
    }

    @ConditionalOnMissingBean(name = "proxy20TicketUniqueIdGenerator")
    @Bean
    public UniqueTicketIdGenerator proxy20TicketUniqueIdGenerator() {
        return new HostNameBasedUniqueTicketIdGenerator.ProxyTicketIdGenerator(
            casProperties.getTicket().getPgt().getMaxLength(),
            casProperties.getHost().getName());
    }


    @ConditionalOnMissingBean(name = "defaultTransientSessionTicketFactory")
    @Bean
    public TransientSessionTicketFactory defaultTransientSessionTicketFactory() {
        return new DefaultTransientSessionTicketFactory(transientSessionTicketExpirationPolicy());
    }


    @ConditionalOnMissingBean(name = "transientSessionTicketExpirationPolicy")
    @Bean
    public ExpirationPolicy transientSessionTicketExpirationPolicy() {
        return new HardTimeoutExpirationPolicy(casProperties.getTicket().getTst().getTimeToKillInSeconds());
    }

    @ConditionalOnMissingBean(name = "defaultServiceTicketFactory")
    @Bean
    @Lazy
    public ServiceTicketFactory defaultServiceTicketFactory() {
        final var onlyTrackMostRecentSession = casProperties.getTicket().getTgt().isOnlyTrackMostRecentSession();
        return new DefaultServiceTicketFactory(serviceTicketExpirationPolicy(),
            uniqueIdGeneratorsMap,
            onlyTrackMostRecentSession,
            protocolTicketCipherExecutor());
    }

    @ConditionalOnMissingBean(name = "defaultTicketGrantingTicketFactory")
    @Bean
    public TicketGrantingTicketFactory defaultTicketGrantingTicketFactory() {
        return new DefaultTicketGrantingTicketFactory(ticketGrantingTicketUniqueIdGenerator(),
            grantingTicketExpirationPolicy(),
            protocolTicketCipherExecutor());
    }

    @ConditionalOnMissingBean(name = "defaultTicketFactory")
    @Bean
    public TicketFactory defaultTicketFactory() {
        final var factory = new DefaultTicketFactory();
        factory.addTicketFactory(TransientSessionTicket.class, defaultTransientSessionTicketFactory())
            .addTicketFactory(ProxyGrantingTicket.class, defaultProxyGrantingTicketFactory())
            .addTicketFactory(TicketGrantingTicket.class, defaultTicketGrantingTicketFactory())
            .addTicketFactory(ServiceTicket.class, defaultServiceTicketFactory())
            .addTicketFactory(ProxyTicket.class, defaultProxyTicketFactory());
        return factory;
    }

    @ConditionalOnMissingBean(name = "proxy10Handler")
    @Bean
    @ConditionalOnProperty(prefix = "cas.sso", name = "proxyAuthnEnabled", havingValue = "true", matchIfMissing = true)
    public ProxyHandler proxy10Handler() {
        return new Cas10ProxyHandler();
    }

    @ConditionalOnMissingBean(name = "proxy20Handler")
    @Bean
    @ConditionalOnProperty(prefix = "cas.sso", name = "proxyAuthnEnabled", havingValue = "true", matchIfMissing = true)
    public ProxyHandler proxy20Handler() {
        return new Cas20ProxyHandler(httpClient, proxy20TicketUniqueIdGenerator());
    }

    @ConditionalOnMissingBean(name = "ticketRegistry")
    @Bean
    public TicketRegistry ticketRegistry() {
        LOGGER.warn("Runtime memory is used as the persistence storage for retrieving and managing tickets. "
            + "Tickets that are issued during runtime will be LOST when the web server is restarted. This MAY impact SSO functionality.");
        final var mem = casProperties.getTicket().getRegistry().getInMemory();
        final var cipher = CoreTicketUtils.newTicketRegistryCipherExecutor(mem.getCrypto(), "inMemory");

        if (mem.isCache()) {
            final var logoutManager = applicationContext.getBean("logoutManager", LogoutManager.class);
            return new CachingTicketRegistry(cipher, logoutManager);
        }
        return new DefaultTicketRegistry(mem.getInitialCapacity(), mem.getLoadFactor(), mem.getConcurrency(), cipher);
    }

    @ConditionalOnMissingBean(name = "defaultTicketRegistrySupport")
    @Bean
    public TicketRegistrySupport defaultTicketRegistrySupport() {
        return new DefaultTicketRegistrySupport(ticketRegistry);
    }

    @ConditionalOnMissingBean(name = "grantingTicketExpirationPolicy")
    @Bean
    public ExpirationPolicy grantingTicketExpirationPolicy() {
        final var tgt = casProperties.getTicket().getTgt();
        if (tgt.getRememberMe().isEnabled()) {
            return rememberMeExpirationPolicy();
        }
        return ticketGrantingTicketExpirationPolicy();
    }

    @Bean
    public ExpirationPolicy rememberMeExpirationPolicy() {
        final var tgt = casProperties.getTicket().getTgt();

        final var rememberMePolicy = new HardTimeoutExpirationPolicy(tgt.getRememberMe().getTimeToKillInSeconds());
        final var p = new RememberMeDelegatingExpirationPolicy(ticketGrantingTicketExpirationPolicy());
        p.addPolicy(RememberMeDelegatingExpirationPolicy.PolicyTypes.REMEMBER_ME, rememberMePolicy);
        p.addPolicy(RememberMeDelegatingExpirationPolicy.PolicyTypes.DEFAULT, ticketGrantingTicketExpirationPolicy());
        return p;
    }

    @ConditionalOnMissingBean(name = "serviceTicketExpirationPolicy")
    @Bean
    public ExpirationPolicy serviceTicketExpirationPolicy() {
        return new MultiTimeUseOrTimeoutExpirationPolicy.ServiceTicketExpirationPolicy(
            casProperties.getTicket().getSt().getNumberOfUses(),
            casProperties.getTicket().getSt().getTimeToKillInSeconds());
    }

    @ConditionalOnMissingBean(name = "proxyTicketExpirationPolicy")
    @Bean
    public ExpirationPolicy proxyTicketExpirationPolicy() {
        return new MultiTimeUseOrTimeoutExpirationPolicy.ProxyTicketExpirationPolicy(
            casProperties.getTicket().getPt().getNumberOfUses(),
            casProperties.getTicket().getPt().getTimeToKillInSeconds());
    }

    @ConditionalOnMissingBean(name = "lockingStrategy")
    @Bean
    public LockingStrategy lockingStrategy() {
        return new NoOpLockingStrategy();
    }

    @ConditionalOnMissingBean(name = "ticketTransactionManager")
    @Bean
    public PlatformTransactionManager ticketTransactionManager() {
        return new PseudoPlatformTransactionManager();
    }

    @RefreshScope
    @Bean
    @ConditionalOnMissingBean(name = "protocolTicketCipherExecutor")
    public CipherExecutor protocolTicketCipherExecutor() {
        final var crypto = casProperties.getTicket().getCrypto();
        if (crypto.isEnabled()) {
            return new ProtocolTicketCipherExecutor(
                crypto.getEncryption().getKey(),
                crypto.getSigning().getKey(),
                crypto.getAlg());
        }
        LOGGER.debug("Protocol tickets generated by CAS are not signed/encrypted.");
        return CipherExecutor.noOp();
    }

    @ConditionalOnMissingBean(name = "ticketGrantingTicketExpirationPolicy")
    @Bean
    public ExpirationPolicy ticketGrantingTicketExpirationPolicy() {
        final var tgt = casProperties.getTicket().getTgt();
        if (tgt.getMaxTimeToLiveInSeconds() <= 0 && tgt.getTimeToKillInSeconds() <= 0) {
            LOGGER.warn("Ticket-granting ticket expiration policy is set to NEVER expire tickets.");
            return new NeverExpiresExpirationPolicy();
        }

        if (tgt.getTimeout().getMaxTimeToLiveInSeconds() > 0) {
            LOGGER.debug("Ticket-granting ticket expiration policy is based on a timeout of [{}] seconds",
                tgt.getTimeout().getMaxTimeToLiveInSeconds());
            return new TimeoutExpirationPolicy(tgt.getTimeout().getMaxTimeToLiveInSeconds());
        }

        if (tgt.getMaxTimeToLiveInSeconds() > 0 && tgt.getTimeToKillInSeconds() > 0) {
            LOGGER.debug("Ticket-granting ticket expiration policy is based on hard/idle timeouts of [{}]/[{}] seconds",
                tgt.getMaxTimeToLiveInSeconds(), tgt.getTimeToKillInSeconds());
            return new TicketGrantingTicketExpirationPolicy(tgt.getMaxTimeToLiveInSeconds(), tgt.getTimeToKillInSeconds());
        }

        if (tgt.getThrottledTimeout().getTimeInBetweenUsesInSeconds() > 0
            && tgt.getThrottledTimeout().getTimeToKillInSeconds() > 0) {
            final var p = new ThrottledUseAndTimeoutExpirationPolicy();
            p.setTimeToKillInSeconds(tgt.getThrottledTimeout().getTimeToKillInSeconds());
            p.setTimeInBetweenUsesInSeconds(tgt.getThrottledTimeout().getTimeInBetweenUsesInSeconds());
            LOGGER.debug("Ticket-granting ticket expiration policy is based on throttled timeouts");
            return p;
        }

        if (tgt.getHardTimeout().getTimeToKillInSeconds() > 0) {
            LOGGER.debug("Ticket-granting ticket expiration policy is based on a hard timeout of [{}] seconds",
                tgt.getHardTimeout().getTimeToKillInSeconds());
            return new HardTimeoutExpirationPolicy(tgt.getHardTimeout().getTimeToKillInSeconds());
        }
        LOGGER.warn("Ticket-granting ticket expiration policy is set to ALWAYS expire tickets.");
        return new AlwaysExpiresExpirationPolicy();
    }

    @Override
    public PlatformTransactionManager annotationDrivenTransactionManager() {
        return ticketTransactionManager();
    }

    @ConditionalOnMissingBean(name = "ticketCatalog")
    @Autowired
    @Bean
    public TicketCatalog ticketCatalog(final List<TicketCatalogConfigurer> configurers) {
        final var plan = new DefaultTicketCatalog();
        configurers.forEach(c -> {
            final var name = StringUtils.removePattern(c.getClass().getSimpleName(), "\\$.+");
            LOGGER.debug("Configuring ticket metadata registration plan [{}]", name);
            c.configureTicketCatalog(plan);
        });
        return plan;
    }
}<|MERGE_RESOLUTION|>--- conflicted
+++ resolved
@@ -129,11 +129,7 @@
     @ConditionalOnMissingBean(name = "casClientTicketValidator")
     @Bean
     public AbstractUrlBasedTicketValidator casClientTicketValidator() {
-<<<<<<< HEAD
         final var prefix = StringUtils.defaultString(casProperties.getClient().getPrefix(), casProperties.getServer().getPrefix());
-        final var validator = new Cas30ServiceTicketValidator(prefix);
-=======
-        final String prefix = StringUtils.defaultString(casProperties.getClient().getPrefix(), casProperties.getServer().getPrefix());
 
         final AbstractUrlBasedTicketValidator validator;
         switch (casProperties.getClient().getValidatorType()) {
@@ -148,7 +144,6 @@
                 validator = new Cas30ServiceTicketValidator(prefix);
         }
 
->>>>>>> 61c473e3
         final HttpURLConnectionFactory factory = new HttpURLConnectionFactory() {
             private static final long serialVersionUID = 3692658214483917813L;
 
