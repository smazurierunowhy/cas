--- conflicted
+++ resolved
@@ -25,12 +25,7 @@
 
     @Test
     public void verifySerializeAReturnAllAttributeReleasePolicyToJson() throws IOException {
-<<<<<<< HEAD
         final var policyWritten = new ReturnAllAttributeReleasePolicy();
-
-=======
-        final ReturnAllAttributeReleasePolicy policyWritten = new ReturnAllAttributeReleasePolicy();
->>>>>>> 2ce970c9
         MAPPER.writeValue(JSON_FILE, policyWritten);
         final RegisteredServiceAttributeReleasePolicy policyRead = MAPPER.readValue(JSON_FILE, ReturnAllAttributeReleasePolicy.class);
         assertEquals(policyWritten, policyRead);
