package org.apereo.cas.authentication;

import lombok.AllArgsConstructor;
import lombok.extern.slf4j.Slf4j;
import org.apereo.cas.authentication.handler.support.HttpBasedServiceCredentialsAuthenticationHandler;
import org.apereo.cas.authentication.principal.Service;
import org.apereo.cas.services.RegisteredService;
import org.apereo.cas.services.ServicesManager;
import org.apereo.cas.services.UnauthorizedSsoServiceException;

import java.util.Iterator;
import java.util.LinkedHashSet;
import java.util.Set;

/**
 * This is {@link RegisteredServiceAuthenticationHandlerResolver}
 * that acts on the criteria presented by a registered service to
 * detect which handler(s) should be resolved for authentication.
 *
 * @author Misagh Moayyed
 * @since 5.0.0
 */
@Slf4j
@AllArgsConstructor
public class RegisteredServiceAuthenticationHandlerResolver implements AuthenticationHandlerResolver {

    /**
     * The Services manager.
     */
    protected final ServicesManager servicesManager;

    @Override
    public boolean supports(final Set<AuthenticationHandler> handlers, final AuthenticationTransaction transaction) {
        final var service = transaction.getService();
        if (service != null) {
            final var registeredService = this.servicesManager.findServiceBy(service);
            LOGGER.debug("Located registered service definition [{}] for this authentication transaction", registeredService);
            if (registeredService == null || !registeredService.getAccessStrategy().isServiceAccessAllowed()) {
                LOGGER.warn("Service [{}] is not allowed to use SSO.", registeredService);
                throw new UnauthorizedSsoServiceException();
            }
            return !registeredService.getRequiredHandlers().isEmpty();
        }
        return false;
    }

    @Override
    public Set<AuthenticationHandler> resolve(final Set<AuthenticationHandler> candidateHandlers, final AuthenticationTransaction transaction) {
        final var service = transaction.getService();
        final var registeredService = this.servicesManager.findServiceBy(service);

        final var requiredHandlers = registeredService.getRequiredHandlers();
        LOGGER.debug("Authentication transaction requires [{}] for service [{}]", requiredHandlers, service);
        final Set<AuthenticationHandler> handlerSet = new LinkedHashSet<>(candidateHandlers);
        LOGGER.info("Candidate authentication handlers examined this transaction are [{}]", handlerSet);

        final var it = handlerSet.iterator();
        while (it.hasNext()) {
<<<<<<< HEAD
            final var handler = it.next();
            if (!(handler instanceof HttpBasedServiceCredentialsAuthenticationHandler) && !requiredHandlers.contains(handler.getName())) {
                LOGGER.debug("Authentication handler [{}] is not required for this transaction and is removed", handler.getName());
=======
            final AuthenticationHandler handler = it.next();
            final String handlerName = handler.getName();
            if (!(handler instanceof HttpBasedServiceCredentialsAuthenticationHandler) && !requiredHandlers.contains(handlerName)) {
                LOGGER.debug("Authentication handler [{}] is not required for this transaction and is removed", handlerName);
>>>>>>> 7fcd5d62
                it.remove();
            }
        }
        LOGGER.debug("Authentication handlers for this transaction are [{}]", handlerSet);
        return handlerSet;

    }
}<|MERGE_RESOLUTION|>--- conflicted
+++ resolved
@@ -56,16 +56,10 @@
 
         final var it = handlerSet.iterator();
         while (it.hasNext()) {
-<<<<<<< HEAD
             final var handler = it.next();
-            if (!(handler instanceof HttpBasedServiceCredentialsAuthenticationHandler) && !requiredHandlers.contains(handler.getName())) {
-                LOGGER.debug("Authentication handler [{}] is not required for this transaction and is removed", handler.getName());
-=======
-            final AuthenticationHandler handler = it.next();
             final String handlerName = handler.getName();
             if (!(handler instanceof HttpBasedServiceCredentialsAuthenticationHandler) && !requiredHandlers.contains(handlerName)) {
                 LOGGER.debug("Authentication handler [{}] is not required for this transaction and is removed", handlerName);
->>>>>>> 7fcd5d62
                 it.remove();
             }
         }
