package org.apereo.cas.authentication;

import lombok.experimental.UtilityClass;
import lombok.extern.slf4j.Slf4j;
import org.apereo.cas.authentication.handler.support.SimpleTestUsernamePasswordAuthenticationHandler;
import org.apereo.cas.authentication.principal.DefaultPrincipalFactory;
import org.apereo.cas.authentication.principal.Principal;
import org.apereo.cas.authentication.principal.PrincipalFactoryUtils;
import org.apereo.cas.authentication.principal.Service;
import org.apereo.cas.authentication.principal.WebApplicationService;
import org.apereo.cas.services.RegisteredService;
import org.apereo.cas.services.RegisteredServiceAccessStrategy;
import org.apereo.cas.util.CollectionUtils;
import org.apereo.services.persondir.support.StubPersonAttributeDao;

import java.net.MalformedURLException;
import java.net.URL;
import java.util.Arrays;
import java.util.Collections;
import java.util.HashMap;
import java.util.List;
import java.util.Map;

import static org.mockito.Mockito.*;

/**
 * @author Scott Battaglia
 * @since 3.0.0.2
 */
@Slf4j
@UtilityClass
public class CoreAuthenticationTestUtils {

    public static final String CONST_USERNAME = "test";

    public static final String CONST_TEST_URL = "https://google.com";

    public static final String CONST_GOOD_URL = "https://github.com/";

    private static final String CONST_PASSWORD = "test1";

    private static final DefaultPrincipalFactory PRINCIPAL_FACTORY = new DefaultPrincipalFactory();

    public static UsernamePasswordCredential getCredentialsWithSameUsernameAndPassword() {
        return getCredentialsWithSameUsernameAndPassword(CONST_USERNAME);
    }

    public static UsernamePasswordCredential getCredentialsWithSameUsernameAndPassword(final String username) {
        return getCredentialsWithDifferentUsernameAndPassword(username, username);
    }

    public static UsernamePasswordCredential getCredentialsWithDifferentUsernameAndPassword() {
        return getCredentialsWithDifferentUsernameAndPassword(CONST_USERNAME, CONST_PASSWORD);
    }

    public static UsernamePasswordCredential getCredentialsWithDifferentUsernameAndPassword(final String username, final String password) {
        final var usernamePasswordCredentials = new UsernamePasswordCredential();
        usernamePasswordCredentials.setUsername(username);
        usernamePasswordCredentials.setPassword(password);

        return usernamePasswordCredentials;
    }

    public static HttpBasedServiceCredential getHttpBasedServiceCredentials() {
        return getHttpBasedServiceCredentials(CONST_GOOD_URL);
    }

    public static HttpBasedServiceCredential getHttpBasedServiceCredentials(final String url) {
        try {
            return new HttpBasedServiceCredential(new URL(url), getRegisteredService(url));
        } catch (final MalformedURLException e) {
            throw new IllegalArgumentException();
        }
    }

    public static Service getService(final String id) {
        final var svc = mock(Service.class);
        when(svc.getId()).thenReturn(id);
        when(svc.matches(any(Service.class))).thenReturn(true);
        return svc;
    }

    public static Service getService() {
        return getService(CONST_TEST_URL);
    }

    public static WebApplicationService getWebApplicationService() {
        return getWebApplicationService("https://github.com/apereo/cas");
    }

<<<<<<< HEAD
    public static Service getWebApplicationService(final String id) {
        final var svc = mock(WebApplicationService.class);
=======
    public static WebApplicationService getWebApplicationService(final String id) {
        final WebApplicationService svc = mock(WebApplicationService.class);
>>>>>>> 2ce970c9
        when(svc.getId()).thenReturn(id);
        when(svc.matches(any(WebApplicationService.class))).thenReturn(true);
        when(svc.getOriginalUrl()).thenReturn(id);
        return svc;
    }
    
    public static StubPersonAttributeDao getAttributeRepository() {
        final Map<String, List<Object>> attributes = new HashMap<>();
        attributes.put("uid", CollectionUtils.wrap(CONST_USERNAME));
        attributes.put("cn", CollectionUtils.wrap(CONST_USERNAME.toUpperCase()));
        attributes.put("givenName", CollectionUtils.wrap(CONST_USERNAME));
        attributes.put("memberOf", CollectionUtils.wrapList("system", "admin", "cas", "staff"));
        return new StubPersonAttributeDao(attributes);
    }

    public static Principal getPrincipal() {
        return getPrincipal(CONST_USERNAME);
    }

    public static Principal getPrincipal(final String name) {
        final Map backingMap = getAttributeRepository().getBackingMap();
        return getPrincipal(name, backingMap);
    }

    public static Principal getPrincipal(final String name, final Map<String, Object> attributes) {
        return PrincipalFactoryUtils.newPrincipalFactory().createPrincipal(name, attributes);
    }

    public static Authentication getAuthentication() {
        return getAuthentication(CONST_USERNAME);
    }

    public static Authentication getAuthentication(final String name) {
        return getAuthentication(getPrincipal(name));
    }

    public static Authentication getAuthentication(final Principal principal) {
        return getAuthentication(principal, new HashMap<>(0));
    }

    public static Authentication getAuthentication(final Principal principal, final Map<String, Object> attributes) {
        final AuthenticationHandler handler = new SimpleTestUsernamePasswordAuthenticationHandler();
        final CredentialMetaData meta = new BasicCredentialMetaData(new UsernamePasswordCredential());
        return new DefaultAuthenticationBuilder(principal)
            .addCredential(meta)
            .addSuccess("testHandler", new DefaultAuthenticationHandlerExecutionResult(handler, meta))
            .setAttributes(attributes)
            .build();
    }

    public static RegisteredService getRegisteredService() {
        return getRegisteredService(CONST_TEST_URL);
    }

    public static RegisteredService getRegisteredService(final String url) {
        final var service = mock(RegisteredService.class);
        when(service.getServiceId()).thenReturn(url);
        when(service.getName()).thenReturn("service name");
        when(service.getId()).thenReturn(Long.MAX_VALUE);
        when(service.getDescription()).thenReturn("service description");

        final var access = mock(RegisteredServiceAccessStrategy.class);
        when(access.isServiceAccessAllowed()).thenReturn(true);
        when(service.getAccessStrategy()).thenReturn(access);
        return service;
    }

    public static AuthenticationResult getAuthenticationResult(final AuthenticationSystemSupport support, final Service service)
        throws AuthenticationException {
        return getAuthenticationResult(support, service, getCredentialsWithSameUsernameAndPassword());
    }

    public static AuthenticationResult getAuthenticationResult(final AuthenticationSystemSupport support) throws AuthenticationException {
        return getAuthenticationResult(support, getService(), getCredentialsWithSameUsernameAndPassword());
    }

    public static AuthenticationResult getAuthenticationResult(final AuthenticationSystemSupport support, final Credential... credentials)
        throws AuthenticationException {
        return getAuthenticationResult(support, getService(), credentials);
    }

    public static AuthenticationResult getAuthenticationResult(final AuthenticationSystemSupport support, final Service service,
                                                               final Credential... credentials) throws AuthenticationException {

        return support.handleAndFinalizeSingleAuthenticationTransaction(service, credentials);
    }

    public static Principal mockPrincipal(final String attrName, final String... attrValues) {
        return PRINCIPAL_FACTORY.createPrincipal("user",
            Collections.singletonMap(attrName, attrValues.length == 1 ? attrValues[0] : Arrays.asList(attrValues)));
    }

    public static AuthenticationBuilder getAuthenticationBuilder() {
        return getAuthenticationBuilder(getPrincipal());
    }

    public static AuthenticationBuilder getAuthenticationBuilder(final Principal principal) {
        final CredentialMetaData meta = new BasicCredentialMetaData(new UsernamePasswordCredential());
        final AuthenticationHandler handler = new SimpleTestUsernamePasswordAuthenticationHandler();
        return new DefaultAuthenticationBuilder(principal)
            .addCredential(meta)
            .addSuccess("test", new DefaultAuthenticationHandlerExecutionResult(handler, meta));
    }
}<|MERGE_RESOLUTION|>--- conflicted
+++ resolved
@@ -88,13 +88,8 @@
         return getWebApplicationService("https://github.com/apereo/cas");
     }
 
-<<<<<<< HEAD
-    public static Service getWebApplicationService(final String id) {
+    public static WebApplicationService getWebApplicationService(final String id) {
         final var svc = mock(WebApplicationService.class);
-=======
-    public static WebApplicationService getWebApplicationService(final String id) {
-        final WebApplicationService svc = mock(WebApplicationService.class);
->>>>>>> 2ce970c9
         when(svc.getId()).thenReturn(id);
         when(svc.matches(any(WebApplicationService.class))).thenReturn(true);
         when(svc.getOriginalUrl()).thenReturn(id);
