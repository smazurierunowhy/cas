package org.apereo.cas.services;

import com.fasterxml.jackson.annotation.JsonTypeInfo;
import lombok.EqualsAndHashCode;
import lombok.Getter;
import lombok.Setter;
import lombok.ToString;
import lombok.extern.slf4j.Slf4j;
import org.apache.commons.lang3.ObjectUtils;
import org.apache.commons.lang3.StringUtils;
import org.apache.commons.lang3.builder.CompareToBuilder;
import org.hibernate.annotations.GenericGenerator;

import javax.persistence.CascadeType;
import javax.persistence.Column;
import javax.persistence.DiscriminatorColumn;
import javax.persistence.DiscriminatorType;
import javax.persistence.Entity;
import javax.persistence.FetchType;
import javax.persistence.GeneratedValue;
import javax.persistence.GenerationType;
import javax.persistence.Id;
import javax.persistence.Inheritance;
import javax.persistence.JoinTable;
import javax.persistence.Lob;
import javax.persistence.OneToMany;
import javax.persistence.OrderColumn;
import javax.persistence.PostLoad;
import javax.persistence.Table;
import java.net.URL;
import java.util.ArrayList;
import java.util.HashMap;
import java.util.HashSet;
import java.util.LinkedHashMap;
import java.util.List;
import java.util.Map;

/**
 * Base class for mutable, persistable registered services.
 *
 * @author Marvin S. Addison
 * @author Scott Battaglia
 * @author Misagh Moayyed
 * @since 3.0.0
 */
@Entity
@Inheritance
@DiscriminatorColumn(name = "expression_type", length = 50, discriminatorType = DiscriminatorType.STRING, columnDefinition = "VARCHAR(50) DEFAULT 'regex'")
@Table(name = "RegexRegisteredService")
@JsonTypeInfo(use = JsonTypeInfo.Id.CLASS, include = JsonTypeInfo.As.PROPERTY)
@Slf4j
@ToString
@Getter
@Setter
@EqualsAndHashCode(exclude = {"id"})
public abstract class AbstractRegisteredService implements RegisteredService {

    private static final long serialVersionUID = 7645279151115635245L;

    /**
     * The unique identifier for this service.
     */
    @Column(nullable = false)
    protected String serviceId;

    @Column(nullable = false)
    private String name;

    @Column
    private String theme;

    @Column
    private String informationUrl;

    @Column
    private String privacyUrl;

    @Column
    private String responseType;

    @org.springframework.data.annotation.Id
    @Id
    @GeneratedValue(strategy = GenerationType.AUTO, generator = "native")
    @GenericGenerator(name = "native", strategy = "native")
    private long id = RegisteredService.INITIAL_IDENTIFIER_VALUE;

    @Column
    private String description;

    @Lob
    @Column(name = "expiration_policy", nullable = true, length = Integer.MAX_VALUE)
    private RegisteredServiceExpirationPolicy expirationPolicy = new DefaultRegisteredServiceExpirationPolicy();

    @Lob
    @Column(name = "proxy_policy", nullable = true, length = Integer.MAX_VALUE)
    private RegisteredServiceProxyPolicy proxyPolicy = new RefuseRegisteredServiceProxyPolicy();

    @Column(name = "evaluation_order", nullable = false)
    private int evaluationOrder;

    @Lob
    @Column(name = "username_attr", nullable = true, length = Integer.MAX_VALUE)
    private RegisteredServiceUsernameAttributeProvider usernameAttributeProvider = new DefaultRegisteredServiceUsernameProvider();

    @Column(name = "logout_type", nullable = true)
    private LogoutType logoutType = LogoutType.BACK_CHANNEL;

    @Lob
    @Column(name = "required_handlers", length = Integer.MAX_VALUE)
    private HashSet<String> requiredHandlers = new HashSet<>();

    @Lob
    @Column(name = "attribute_release", nullable = true, length = Integer.MAX_VALUE)
    private RegisteredServiceAttributeReleasePolicy attributeReleasePolicy = new ReturnAllowedAttributeReleasePolicy();

    @Lob
    @Column(name = "mfa_policy", nullable = true, length = Integer.MAX_VALUE)
    private RegisteredServiceMultifactorPolicy multifactorPolicy = new DefaultRegisteredServiceMultifactorPolicy();

    @Column
    private String logo;

    @Column(name = "logout_url")
    private URL logoutUrl;

    @Lob
    @Column(name = "access_strategy", nullable = true, length = Integer.MAX_VALUE)
    private RegisteredServiceAccessStrategy accessStrategy = new DefaultRegisteredServiceAccessStrategy();

    @Lob
    @Column(name = "public_key", nullable = true, length = Integer.MAX_VALUE)
    private RegisteredServicePublicKey publicKey;

    @OneToMany(fetch = FetchType.EAGER, cascade = CascadeType.ALL)
    @JoinTable(name = "RegisteredServiceImpl_Props")
    private Map<String, DefaultRegisteredServiceProperty> properties = new HashMap<>();

    @OneToMany(fetch = FetchType.EAGER, cascade = CascadeType.ALL)
    @JoinTable(name = "RegisteredService_Contacts")
    @OrderColumn
    private List<DefaultRegisteredServiceContact> contacts = new ArrayList<>();
    
    /**
     * Initializes the registered service with default values
     * for fields that are unspecified. Only triggered by JPA.
     *
     * @since 4.1
     */
    @PostLoad
    public void postLoad() {
        this.proxyPolicy = ObjectUtils.defaultIfNull(this.proxyPolicy, new RefuseRegisteredServiceProxyPolicy());
        this.usernameAttributeProvider = ObjectUtils.defaultIfNull(this.usernameAttributeProvider, new DefaultRegisteredServiceUsernameProvider());
        this.logoutType = ObjectUtils.defaultIfNull(this.logoutType, LogoutType.BACK_CHANNEL);
        this.requiredHandlers = ObjectUtils.defaultIfNull(this.requiredHandlers, new HashSet<>());
        this.accessStrategy = ObjectUtils.defaultIfNull(this.accessStrategy, new DefaultRegisteredServiceAccessStrategy());
        this.multifactorPolicy = ObjectUtils.defaultIfNull(this.multifactorPolicy, new DefaultRegisteredServiceMultifactorPolicy());
        this.properties = ObjectUtils.defaultIfNull(this.properties, new LinkedHashMap());
        this.attributeReleasePolicy = ObjectUtils.defaultIfNull(this.attributeReleasePolicy, new ReturnAllowedAttributeReleasePolicy());
        this.contacts = ObjectUtils.defaultIfNull(this.contacts, new ArrayList());
        this.expirationPolicy = ObjectUtils.defaultIfNull(this.expirationPolicy, new DefaultRegisteredServiceExpirationPolicy());
    }

    /**
     * Sets the service identifier. Extensions are to define the format.
     *
     * @param id the new service id
     */
    public abstract void setServiceId(String id);

<<<<<<< HEAD
    @Override
    public AbstractRegisteredService clone() {
        final var clone = newInstance();
        clone.copyFrom(this);
        return clone;
    }

    /**
     * Copies the properties of the source service into this instance.
     *
     * @param source Source service from which to copy properties.
     */
    public void copyFrom(final RegisteredService source) {
        setId(source.getId());
        setProxyPolicy(source.getProxyPolicy());
        setDescription(source.getDescription());
        setName(source.getName());
        setServiceId(source.getServiceId());
        setTheme(source.getTheme());
        setResponseType(source.getResponseType());
        setEvaluationOrder(source.getEvaluationOrder());
        setUsernameAttributeProvider(source.getUsernameAttributeProvider());
        setLogoutType(source.getLogoutType());
        setAttributeReleasePolicy(source.getAttributeReleasePolicy());
        setAccessStrategy(source.getAccessStrategy());
        setLogo(source.getLogo());
        setLogoutUrl(source.getLogoutUrl());
        setPublicKey(source.getPublicKey());
        setRequiredHandlers(new HashSet<>(source.getRequiredHandlers()));
        setProperties(source.getProperties());
        setMultifactorPolicy(source.getMultifactorPolicy());
        setInformationUrl(source.getInformationUrl());
        setPrivacyUrl(source.getPrivacyUrl());
        setContacts(source.getContacts());
        setExpirationPolicy(source.getExpirationPolicy());
    }

=======
>>>>>>> 335fb37e
    /**
     * {@inheritDoc}
     * Compares this instance with the {@code other} registered service based on
     * evaluation order, name. The name comparison is case insensitive.
     *
     * @see #getEvaluationOrder()
     */
    @Override
    public int compareTo(final RegisteredService other) {
        return new CompareToBuilder().append(getEvaluationOrder(),
            other.getEvaluationOrder()).append(StringUtils.defaultIfBlank(getName(), StringUtils.EMPTY).toLowerCase(),
            StringUtils.defaultIfBlank(other.getName(), StringUtils.EMPTY).toLowerCase())
            .append(getServiceId(), other.getServiceId()).append(getId(), other.getId()).toComparison();
    }

    /**
     * Create a new service instance.
     *
     * @return the registered service
     */
    protected abstract AbstractRegisteredService newInstance();

    @Override
    public Map<String, RegisteredServiceProperty> getProperties() {
        return (Map) this.properties;
    }

    @Override
    public List<RegisteredServiceContact> getContacts() {
        return (List) this.contacts;
    }

    public void setProperties(final Map<String, RegisteredServiceProperty> properties) {
        this.properties = (Map) properties;
    }
    
    public void setContacts(final List<RegisteredServiceContact> contacts) {
        this.contacts = (List) contacts;
    }
}<|MERGE_RESOLUTION|>--- conflicted
+++ resolved
@@ -167,46 +167,6 @@
      */
     public abstract void setServiceId(String id);
 
-<<<<<<< HEAD
-    @Override
-    public AbstractRegisteredService clone() {
-        final var clone = newInstance();
-        clone.copyFrom(this);
-        return clone;
-    }
-
-    /**
-     * Copies the properties of the source service into this instance.
-     *
-     * @param source Source service from which to copy properties.
-     */
-    public void copyFrom(final RegisteredService source) {
-        setId(source.getId());
-        setProxyPolicy(source.getProxyPolicy());
-        setDescription(source.getDescription());
-        setName(source.getName());
-        setServiceId(source.getServiceId());
-        setTheme(source.getTheme());
-        setResponseType(source.getResponseType());
-        setEvaluationOrder(source.getEvaluationOrder());
-        setUsernameAttributeProvider(source.getUsernameAttributeProvider());
-        setLogoutType(source.getLogoutType());
-        setAttributeReleasePolicy(source.getAttributeReleasePolicy());
-        setAccessStrategy(source.getAccessStrategy());
-        setLogo(source.getLogo());
-        setLogoutUrl(source.getLogoutUrl());
-        setPublicKey(source.getPublicKey());
-        setRequiredHandlers(new HashSet<>(source.getRequiredHandlers()));
-        setProperties(source.getProperties());
-        setMultifactorPolicy(source.getMultifactorPolicy());
-        setInformationUrl(source.getInformationUrl());
-        setPrivacyUrl(source.getPrivacyUrl());
-        setContacts(source.getContacts());
-        setExpirationPolicy(source.getExpirationPolicy());
-    }
-
-=======
->>>>>>> 335fb37e
     /**
      * {@inheritDoc}
      * Compares this instance with the {@code other} registered service based on
