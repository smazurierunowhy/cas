package org.apereo.cas.services;

import org.apereo.cas.audit.AuditableContext;
import org.apereo.cas.audit.AuditableExecutionResult;
import org.apereo.cas.audit.BaseAuditableExecution;
import org.apereo.cas.authentication.Authentication;
import org.apereo.cas.authentication.PrincipalException;
import org.apereo.cas.authentication.principal.Service;
import org.apereo.cas.ticket.TicketGrantingTicket;
import org.apereo.inspektr.audit.annotation.Audit;

import java.util.Optional;

/**
 * This is {@link RegisteredServiceAccessStrategyAuditableEnforcer}.
 *
 * @author Dmitriy Kopylenko
 * @author Misagh Moayyed
 * @since 5.3.0
 */
public class RegisteredServiceAccessStrategyAuditableEnforcer extends BaseAuditableExecution {
    @Override
    @Audit(action = "SERVICE_ACCESS_ENFORCEMENT",
        actionResolverName = "SERVICE_ACCESS_ENFORCEMENT_ACTION_RESOLVER",
        resourceResolverName = "SERVICE_ACCESS_ENFORCEMENT_RESOURCE_RESOLVER")
    public AuditableExecutionResult execute(final AuditableContext context) {

<<<<<<< HEAD
        if (context.getServiceTicket().isPresent() && context.getAuthenticationResult().isPresent() && context.getRegisteredService().isPresent()) {
            final var result = AuditableExecutionResult.of(context);
=======
        final Optional<RegisteredService> registeredService = context.getRegisteredService();
        if (context.getServiceTicket().isPresent() && context.getAuthenticationResult().isPresent() && registeredService.isPresent()) {
            final AuditableExecutionResult result = AuditableExecutionResult.of(context);
>>>>>>> 7fcd5d62
            try {
                RegisteredServiceAccessStrategyUtils.ensurePrincipalAccessIsAllowedForService(context.getServiceTicket().get(),
                    context.getAuthenticationResult().get(), registeredService.get());
            } catch (final PrincipalException e) {
                result.setException(e);
            }
            return result;
        }

<<<<<<< HEAD
        if (context.getService().isPresent() && context.getRegisteredService().isPresent() && context.getTicketGrantingTicket().isPresent()) {
            final var result = AuditableExecutionResult.of(context.getService().get(),
                context.getRegisteredService().get(), context.getTicketGrantingTicket().get());
=======
        final Optional<Service> service = context.getService();
        final Optional<TicketGrantingTicket> ticketGrantingTicket = context.getTicketGrantingTicket();
        if (service.isPresent() && registeredService.isPresent() && ticketGrantingTicket.isPresent()) {
            final AuditableExecutionResult result = AuditableExecutionResult.of(service.get(),
                registeredService.get(), ticketGrantingTicket.get());
>>>>>>> 7fcd5d62
            try {
                RegisteredServiceAccessStrategyUtils.ensurePrincipalAccessIsAllowedForService(service.get(),
                    registeredService.get(),
                    ticketGrantingTicket.get(),
                    context.getRetrievePrincipalAttributesFromReleasePolicy().orElse(Boolean.TRUE));
            } catch (final PrincipalException e) {
                result.setException(e);
            }
            return result;
        }

<<<<<<< HEAD
        if (context.getService().isPresent() && context.getRegisteredService().isPresent() && context.getAuthentication().isPresent()) {
            final var result = AuditableExecutionResult.of(context.getAuthentication().get(), context.getService().get(), context.getRegisteredService().get());
=======
        final Optional<Authentication> authentication = context.getAuthentication();
        if (service.isPresent() && registeredService.isPresent() && authentication.isPresent()) {
            final AuditableExecutionResult result = AuditableExecutionResult.of(authentication.get(), service.get(), registeredService.get());
>>>>>>> 7fcd5d62
            try {
                RegisteredServiceAccessStrategyUtils.ensurePrincipalAccessIsAllowedForService(service.get(),
                    registeredService.get(),
                    authentication.get(),
                    context.getRetrievePrincipalAttributesFromReleasePolicy().orElse(Boolean.TRUE));
            } catch (final PrincipalException e) {
                result.setException(e);
            }
            return result;
        }

        if (service.isPresent() && registeredService.isPresent()) {
            final AuditableExecutionResult result = AuditableExecutionResult.of(service.get(), registeredService.get());
            try {
                RegisteredServiceAccessStrategyUtils.ensureServiceAccessIsAllowed(service.get(), registeredService.get());
            } catch (final PrincipalException e) {
                result.setException(e);
            }
            return result;
        }

        if (registeredService.isPresent()) {
            final AuditableExecutionResult result = AuditableExecutionResult.of(registeredService.get());
            try {
                RegisteredServiceAccessStrategyUtils.ensureServiceAccessIsAllowed(registeredService.get());
            } catch (final PrincipalException e) {
                result.setException(e);
            }
            return result;
        }
        
        throw new UnauthorizedServiceException(UnauthorizedServiceException.CODE_UNAUTHZ_SERVICE, "Service unauthorized");
    }
}<|MERGE_RESOLUTION|>--- conflicted
+++ resolved
@@ -25,14 +25,8 @@
         resourceResolverName = "SERVICE_ACCESS_ENFORCEMENT_RESOURCE_RESOLVER")
     public AuditableExecutionResult execute(final AuditableContext context) {
 
-<<<<<<< HEAD
-        if (context.getServiceTicket().isPresent() && context.getAuthenticationResult().isPresent() && context.getRegisteredService().isPresent()) {
-            final var result = AuditableExecutionResult.of(context);
-=======
         final Optional<RegisteredService> registeredService = context.getRegisteredService();
         if (context.getServiceTicket().isPresent() && context.getAuthenticationResult().isPresent() && registeredService.isPresent()) {
-            final AuditableExecutionResult result = AuditableExecutionResult.of(context);
->>>>>>> 7fcd5d62
             try {
                 RegisteredServiceAccessStrategyUtils.ensurePrincipalAccessIsAllowedForService(context.getServiceTicket().get(),
                     context.getAuthenticationResult().get(), registeredService.get());
@@ -42,17 +36,11 @@
             return result;
         }
 
-<<<<<<< HEAD
-        if (context.getService().isPresent() && context.getRegisteredService().isPresent() && context.getTicketGrantingTicket().isPresent()) {
-            final var result = AuditableExecutionResult.of(context.getService().get(),
-                context.getRegisteredService().get(), context.getTicketGrantingTicket().get());
-=======
         final Optional<Service> service = context.getService();
         final Optional<TicketGrantingTicket> ticketGrantingTicket = context.getTicketGrantingTicket();
         if (service.isPresent() && registeredService.isPresent() && ticketGrantingTicket.isPresent()) {
             final AuditableExecutionResult result = AuditableExecutionResult.of(service.get(),
                 registeredService.get(), ticketGrantingTicket.get());
->>>>>>> 7fcd5d62
             try {
                 RegisteredServiceAccessStrategyUtils.ensurePrincipalAccessIsAllowedForService(service.get(),
                     registeredService.get(),
@@ -64,14 +52,9 @@
             return result;
         }
 
-<<<<<<< HEAD
-        if (context.getService().isPresent() && context.getRegisteredService().isPresent() && context.getAuthentication().isPresent()) {
-            final var result = AuditableExecutionResult.of(context.getAuthentication().get(), context.getService().get(), context.getRegisteredService().get());
-=======
         final Optional<Authentication> authentication = context.getAuthentication();
         if (service.isPresent() && registeredService.isPresent() && authentication.isPresent()) {
             final AuditableExecutionResult result = AuditableExecutionResult.of(authentication.get(), service.get(), registeredService.get());
->>>>>>> 7fcd5d62
             try {
                 RegisteredServiceAccessStrategyUtils.ensurePrincipalAccessIsAllowedForService(service.get(),
                     registeredService.get(),
