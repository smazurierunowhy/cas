package org.apereo.cas.authentication;

import lombok.Getter;
import lombok.RequiredArgsConstructor;
import lombok.extern.slf4j.Slf4j;
import org.apache.commons.lang3.StringUtils;
import org.apache.commons.lang3.tuple.Pair;
import org.apereo.cas.services.MultifactorAuthenticationProvider;
import org.apereo.cas.services.RegisteredService;
import org.apereo.cas.services.RegisteredServiceMultifactorPolicy;
import org.apereo.cas.util.CollectionUtils;
import org.springframework.context.ConfigurableApplicationContext;
import org.springframework.core.OrderComparator;

import java.util.Arrays;
import java.util.Collection;
import java.util.Map;
import java.util.Optional;

/**
 * The {@link DefaultMultifactorAuthenticationContextValidator} is responsible for evaluating an authentication
 * object to see whether it satisfied a requested authentication context.
 *
 * @author Misagh Moayyed
 * @since 4.3
 */
@Slf4j
@Getter
@RequiredArgsConstructor
public class DefaultMultifactorAuthenticationContextValidator implements AuthenticationContextValidator {

    private final String authenticationContextAttribute;
    private final String globalFailureMode;
    private final String mfaTrustedAuthnAttributeName;
    private final ConfigurableApplicationContext applicationContext;

    /**
     * {@inheritDoc}
     * If the authentication event is established as part trusted/device browser
     * such that MFA was skipped, allow for validation to execute successfully.
     * If authentication event did bypass MFA, let for allow for validation to execute successfully.
     *
     * @param authentication   the authentication
     * @param requestedContext the requested context
     * @param service          the service
     * @return true if the context can be successfully validated.
     */
    @Override
    public Pair<Boolean, Optional<MultifactorAuthenticationProvider>> validate(final Authentication authentication,
                                                                               final String requestedContext, final RegisteredService service) {
        final var attrs = authentication.getAttributes();
        final var ctxAttr = attrs.get(this.authenticationContextAttribute);
        final Collection<Object> contexts = CollectionUtils.toCollection(ctxAttr);
        LOGGER.debug("Attempting to match requested authentication context [{}] against [{}]", requestedContext, contexts);
        final var providerMap =
            MultifactorAuthenticationUtils.getAvailableMultifactorAuthenticationProviders(this.applicationContext);
        if (providerMap == null) {
            LOGGER.debug("No multifactor authentication providers are configured");
            return Pair.of(Boolean.FALSE, Optional.empty());
        }
        final var requestedProvider = locateRequestedProvider(providerMap.values(), requestedContext);
        if (!requestedProvider.isPresent()) {
            LOGGER.debug("Requested authentication provider cannot be recognized.");
            return Pair.of(Boolean.FALSE, Optional.empty());
        }
        if (contexts.stream().filter(ctx -> ctx.toString().equals(requestedContext)).count() > 0) {
            LOGGER.debug("Requested authentication context [{}] is satisfied", requestedContext);
            return Pair.of(Boolean.TRUE, requestedProvider);
        }
        if (StringUtils.isNotBlank(this.mfaTrustedAuthnAttributeName) && attributes.containsKey(this.mfaTrustedAuthnAttributeName)) {
            LOGGER.debug("Requested authentication context [{}] is satisfied since device is already trusted", requestedContext);
            return Pair.of(Boolean.TRUE, requestedProvider);
        }
        if (attributes.containsKey(MultifactorAuthenticationProviderBypass.AUTHENTICATION_ATTRIBUTE_BYPASS_MFA)
            && attributes.containsKey(MultifactorAuthenticationProviderBypass.AUTHENTICATION_ATTRIBUTE_BYPASS_MFA_PROVIDER)) {
            final boolean isBypass = Boolean.class.cast(attributes.get(MultifactorAuthenticationProviderBypass.AUTHENTICATION_ATTRIBUTE_BYPASS_MFA));
            final var bypassedId = attrs.get(MultifactorAuthenticationProviderBypass.AUTHENTICATION_ATTRIBUTE_BYPASS_MFA_PROVIDER).toString();
            LOGGER.debug("Found multifactor authentication bypass attributes for provider [{}]", bypassedId);
            if (isBypass && StringUtils.equals(bypassedId, requestedContext)) {
                LOGGER.debug("Requested authentication context [{}] is satisfied given mfa was bypassed for the authentication attempt", requestedContext);
                return Pair.of(Boolean.TRUE, requestedProvider);
            }
            LOGGER.debug("Either multifactor authentication was not bypassed or the requested context [{}] does not match the bypassed provider [{}]",
                requestedProvider, bypassedId);
        }
        final var satisfiedProviders = getSatisfiedAuthenticationProviders(authentication, providerMap.values());
        if (satisfiedProviders == null) {
            LOGGER.warn("No satisfied multifactor authentication providers are recorded in the current authentication context.");
            return Pair.of(Boolean.FALSE, requestedProvider);
        }
        if (!satisfiedProviders.isEmpty()) {
            final var providers = satisfiedProviders.toArray(new MultifactorAuthenticationProvider[] {});
            OrderComparator.sortIfNecessary(providers);
<<<<<<< HEAD
            final var result = Arrays.stream(providers).filter(provider -> {
                final var p = requestedProvider.get();
                return provider.equals(p) || provider.getOrder() >= p.getOrder();
            }).findFirst();
=======
            final Optional<MultifactorAuthenticationProvider> result = Arrays.stream(providers)
                .filter(provider -> {
                    final MultifactorAuthenticationProvider p = requestedProvider.get();
                    return provider.equals(p) || provider.getOrder() >= p.getOrder();
                })
                .findFirst();
>>>>>>> 2ce970c9
            if (result.isPresent()) {
                LOGGER.debug("Current provider [{}] already satisfies the authentication requirements of [{}]; proceed with flow normally.",
                    result.get(), requestedProvider);
                return Pair.of(Boolean.TRUE, requestedProvider);
            }
        }
        LOGGER.debug("No multifactor providers could be located to satisfy the requested context for [{}]", requestedProvider);
        final var mode = getMultifactorFailureModeForService(service);
        if (mode == RegisteredServiceMultifactorPolicy.FailureModes.PHANTOM) {
            if (!requestedProvider.get().isAvailable(service)) {
                LOGGER.debug("Service [{}] is configured to use a [{}] failure mode for multifactor authentication policy. "
                    + "Since provider [{}] is unavailable at the moment, CAS will knowingly allow [{}] as a satisfied criteria "
                    + "of the present authentication context", service.getServiceId(), mode, requestedProvider, requestedContext);
                return Pair.of(Boolean.TRUE, requestedProvider);
            }
        }
        if (mode == RegisteredServiceMultifactorPolicy.FailureModes.OPEN) {
            if (!requestedProvider.get().isAvailable(service)) {
                LOGGER.debug("Service [{}] is configured to use a [{}] failure mode for multifactor authentication policy and "
                    + "since provider [{}] is unavailable at the moment, CAS will consider the authentication satisfied "
                    + "without the presence of [{}]", service.getServiceId(), mode, requestedProvider, requestedContext);
                return Pair.of(Boolean.TRUE, satisfiedProviders.stream().findFirst());
            }
        }
        return Pair.of(Boolean.FALSE, requestedProvider);
    }

    private Collection<MultifactorAuthenticationProvider> getSatisfiedAuthenticationProviders(final Authentication authentication,
                                                                                              final Collection<MultifactorAuthenticationProvider> providers) {
        final Collection<Object> contexts = CollectionUtils.toCollection(authentication.getAttributes().get(this.authenticationContextAttribute));
        if (contexts == null || contexts.isEmpty()) {
            LOGGER.debug("No authentication context could be determined based on authentication attribute [{}]", this.authenticationContextAttribute);
            return null;
        }
        contexts.forEach(context -> providers.removeIf(provider -> !provider.getId().equals(context)));
        LOGGER.debug("Found [{}] providers that may satisfy the context", providers.size());
        return providers;
    }

    private static Optional<MultifactorAuthenticationProvider> locateRequestedProvider(
        final Collection<MultifactorAuthenticationProvider> providersArray, final String requestedProvider) {
        return providersArray.stream().filter(provider -> provider.getId().equals(requestedProvider)).findFirst();
    }

    private RegisteredServiceMultifactorPolicy.FailureModes getMultifactorFailureModeForService(final RegisteredService service) {
        final var policy = service.getMultifactorPolicy();
        if (policy == null || policy.getFailureMode() == null) {
            return RegisteredServiceMultifactorPolicy.FailureModes.valueOf(this.globalFailureMode);
        }
        return policy.getFailureMode();
    }
}<|MERGE_RESOLUTION|>--- conflicted
+++ resolved
@@ -91,19 +91,12 @@
         if (!satisfiedProviders.isEmpty()) {
             final var providers = satisfiedProviders.toArray(new MultifactorAuthenticationProvider[] {});
             OrderComparator.sortIfNecessary(providers);
-<<<<<<< HEAD
-            final var result = Arrays.stream(providers).filter(provider -> {
-                final var p = requestedProvider.get();
-                return provider.equals(p) || provider.getOrder() >= p.getOrder();
-            }).findFirst();
-=======
             final Optional<MultifactorAuthenticationProvider> result = Arrays.stream(providers)
                 .filter(provider -> {
                     final MultifactorAuthenticationProvider p = requestedProvider.get();
                     return provider.equals(p) || provider.getOrder() >= p.getOrder();
                 })
                 .findFirst();
->>>>>>> 2ce970c9
             if (result.isPresent()) {
                 LOGGER.debug("Current provider [{}] already satisfies the authentication requirements of [{}]; proceed with flow normally.",
                     result.get(), requestedProvider);
