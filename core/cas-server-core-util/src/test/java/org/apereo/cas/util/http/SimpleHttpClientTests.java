--- conflicted
+++ resolved
@@ -22,13 +22,8 @@
 @Slf4j
 public class SimpleHttpClientTests {
 
-<<<<<<< HEAD
-    private static SimpleHttpClient getHttpClient() throws Exception {
+    private static SimpleHttpClient getHttpClient() {
         final var httpClient = new SimpleHttpClientFactoryBean().getObject();
-=======
-    private static SimpleHttpClient getHttpClient() {
-        final SimpleHttpClient httpClient = new SimpleHttpClientFactoryBean().getObject();
->>>>>>> d26d01e4
         return httpClient;
     }
 
