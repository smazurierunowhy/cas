--- conflicted
+++ resolved
@@ -1,21 +1,5 @@
 package org.jasig.cas.support.oauth.web;
 
-<<<<<<< HEAD
-import org.jasig.cas.authentication.principal.Principal;
-import org.jasig.cas.services.RegisteredServiceAccessStrategySupport;
-import org.jasig.cas.support.oauth.OAuthConstants;
-import org.jasig.cas.support.oauth.OAuthUtils;
-import org.jasig.cas.support.oauth.services.OAuthRegisteredService;
-import org.jasig.cas.ticket.ServiceTicket;
-import org.jasig.cas.ticket.TicketGrantingTicket;
-
-import org.apache.commons.lang3.StringUtils;
-import org.apache.http.HttpStatus;
-import org.pac4j.core.util.CommonHelper;
-import org.pac4j.http.profile.HttpProfile;
-import org.pac4j.jwt.JwtConstants;
-import org.pac4j.jwt.profile.JwtGenerator;
-=======
 import org.apache.http.HttpStatus;
 import org.jasig.cas.authentication.Authentication;
 import org.jasig.cas.authentication.principal.Service;
@@ -24,7 +8,6 @@
 import org.jasig.cas.support.oauth.ticket.accesstoken.AccessToken;
 import org.jasig.cas.support.oauth.ticket.accesstoken.AccessTokenFactory;
 import org.jasig.cas.support.oauth.ticket.code.OAuthCode;
->>>>>>> 28d54c0b
 import org.springframework.beans.factory.annotation.Autowired;
 import org.springframework.beans.factory.annotation.Qualifier;
 import org.springframework.beans.factory.annotation.Value;
@@ -33,15 +16,7 @@
 
 import javax.servlet.http.HttpServletRequest;
 import javax.servlet.http.HttpServletResponse;
-<<<<<<< HEAD
-import java.time.ZoneOffset;
-import java.time.ZonedDateTime;
-import java.time.temporal.ChronoUnit;
-import java.util.HashMap;
-import java.util.Map;
-=======
 import javax.validation.constraints.NotNull;
->>>>>>> 28d54c0b
 
 /**
  * This controller returns an access token according to the given OAuth code.
@@ -61,69 +36,6 @@
     private long timeout;
 
     @Override
-<<<<<<< HEAD
-    protected ModelAndView internalHandleRequest(final String method, final HttpServletRequest request,
-                                                 final HttpServletResponse response) throws Exception {
-        try {
-
-            final String redirectUri = request.getParameter(OAuthConstants.REDIRECT_URI);
-            logger.debug("{}: {}", OAuthConstants.REDIRECT_URI, redirectUri);
-
-            final String clientId = request.getParameter(OAuthConstants.CLIENT_ID);
-            logger.debug("{}: {}", OAuthConstants.CLIENT_ID, clientId);
-
-            final String clientSecret = request.getParameter(OAuthConstants.CLIENT_SECRET);
-
-            final String code = request.getParameter(OAuthConstants.CODE);
-            logger.debug("{}: {}", OAuthConstants.CODE, code);
-
-            final boolean isVerified = verifyAccessTokenRequest(response, redirectUri, clientId, clientSecret, code);
-            if (!isVerified) {
-                return OAuthUtils.writeTextError(response, OAuthConstants.INVALID_REQUEST, HttpStatus.SC_BAD_REQUEST);
-            }
-
-            final OAuthRegisteredService service = OAuthUtils.getRegisteredOAuthService(this.servicesManager, clientId);
-            final ServiceTicket serviceTicket = (ServiceTicket) ticketRegistry.getTicket(code);
-            // service ticket should be valid
-            if (serviceTicket == null || serviceTicket.isExpired()) {
-                logger.error("Code expired: {}", code);
-                return OAuthUtils.writeTextError(response, OAuthConstants.INVALID_GRANT, HttpStatus.SC_BAD_REQUEST);
-            }
-            final TicketGrantingTicket ticketGrantingTicket = serviceTicket.getGrantingTicket();
-            // remove service ticket
-            ticketRegistry.deleteTicket(serviceTicket.getId());
-
-            RegisteredServiceAccessStrategySupport.ensurePrincipalAccessIsAllowedForService(serviceTicket, service, ticketGrantingTicket);
-            final Principal principal = ticketGrantingTicket.getAuthentication().getPrincipal();
-            final Map<String, Object> attributes = new HashMap<>(service.getAttributeReleasePolicy().getAttributes(principal));
-
-            if (attributes.containsKey(JwtConstants.SUBJECT) || attributes.containsKey(JwtConstants.ISSUE_TIME)
-                    || attributes.containsKey(JwtConstants.ISSUER) || attributes.containsKey(JwtConstants.AUDIENCE)
-                    || attributes.containsKey(JwtConstants.EXPIRATION_TIME)) {
-                logger.error("Current profile: {} has forbidden attributes.", principal);
-                return OAuthUtils.writeTextError(response, OAuthConstants.INVALID_PROFILE, HttpStatus.SC_BAD_REQUEST);
-            }
-
-            attributes.put(JwtConstants.ISSUER, loginUrl.replace("/login$", OAuthConstants.ENDPOINT_OAUTH2));
-            attributes.put(JwtConstants.AUDIENCE, service.getServiceId());
-            final ZonedDateTime expirationTime = ticketGrantingTicket.getCreationTime().plusSeconds(timeout);
-            final long expiresIn = ZonedDateTime.now(ZoneOffset.UTC).until(expirationTime, ChronoUnit.SECONDS);
-            attributes.put(JwtConstants.EXPIRATION_TIME, expirationTime);
-
-            final HttpProfile profile = new HttpProfile();
-            profile.setId(principal.getId());
-            profile.addAttributes(attributes);
-            final String accessToken = this.accessTokenJwtGenerator.generate(profile);
-
-
-            final String text = String.format("%s=%s&%s=%s", OAuthConstants.ACCESS_TOKEN, ticketGrantingTicket.getId(),
-                                                        OAuthConstants.EXPIRES, expiresIn);
-            logger.debug("OAuth access token response: {}", text);
-            response.setContentType("text/plain");
-            return OAuthUtils.writeText(response, text, HttpStatus.SC_OK);
-        } catch (final Exception e) {
-            logger.error(e.getMessage(), e);
-=======
     protected ModelAndView handleRequestInternal(final HttpServletRequest request, final HttpServletResponse response) throws Exception {
 
         if (!verifyAccessTokenRequest(request)) {
@@ -135,7 +47,6 @@
         // code should not be expired
         if (code == null || code.isExpired()) {
             logger.error("Code expired: {}", code);
->>>>>>> 28d54c0b
             return OAuthUtils.writeTextError(response, OAuthConstants.INVALID_GRANT, HttpStatus.SC_BAD_REQUEST);
         }
         ticketRegistry.deleteTicket(code.getId());
@@ -165,9 +76,9 @@
                 && checkParameterExist(request, OAuthConstants.CODE);
 
         return checkParameterExist
-            && checkServiceValid(request)
-            && checkCallbackValid(request)
-            && checkClientSecret(request);
+                && checkServiceValid(request)
+                && checkCallbackValid(request)
+                && checkClientSecret(request);
     }
 
     public AccessTokenFactory getAccessTokenFactory() {
