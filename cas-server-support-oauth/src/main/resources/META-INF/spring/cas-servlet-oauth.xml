--- conflicted
+++ resolved
@@ -8,7 +8,6 @@
        http://www.springframework.org/schema/context http://www.springframework.org/schema/context/spring-context.xsd
        http://www.springframework.org/schema/mvc http://www.springframework.org/schema/mvc/spring-mvc.xsd">
 
-<<<<<<< HEAD
     <context:component-scan base-package="org.pac4j.springframework.web"/>
 
     <mvc:interceptors>
@@ -16,46 +15,10 @@
             <mvc:mapping path="/oauth2.0/authorize*"/>
             <ref bean="requiresAuthenticationAuthorizeInterceptor"/>
         </mvc:interceptor>
+        <mvc:interceptor>
+            <mvc:mapping path="/oauth2.0/accessToken*" />
+            <ref bean="requiresAuthenticationAccessTokenInterceptor"/>
+        </mvc:interceptor>
     </mvc:interceptors>
-=======
-       <bean id="oauthSecConfig" class="org.pac4j.core.config.Config"
-             c:callbackUrl="${server.prefix:http://localhost:8080/cas}/oauth2.0/callbackAuthorize">
-              <constructor-arg name="clients">
-                     <array>
-                            <ref bean="oauthCasClient" />
-                            <ref bean="clientBasicAuth" />
-                            <ref bean="clientForm" />
-                            <ref bean="userForm" />
-                     </array>
-              </constructor-arg>
-       </bean>
-
-       <bean id="oauthCasClient" class="org.pac4j.cas.client.CasClient" p:casLoginUrl="${server.prefix:http://localhost:8080/cas}/login"
-             p:name="CasOAuthClient" />
-
-       <bean id="clientBasicAuth" class="org.pac4j.http.client.direct.DirectBasicAuthClient" p:authenticator-ref="oAuthClientAuthenticator"
-             p:name="clientBasicAuth" />
-
-       <bean id="clientForm" class="org.pac4j.http.client.direct.DirectFormClient" p:authenticator-ref="oAuthClientAuthenticator"
-             p:name="clientForm" p:usernameParameter="client_id" p:passwordParameter="client_secret" />
-
-       <bean id="userForm" class="org.pac4j.http.client.direct.DirectFormClient" p:authenticator-ref="oAuthUserAuthenticator"
-             p:name="userForm" />
-
-       <mvc:interceptors>
-              <mvc:interceptor>
-                     <mvc:mapping path="/oauth2.0/authorize*" />
-                     <bean class="org.pac4j.springframework.web.RequiresAuthenticationInterceptor"
-                           c:config-ref="oauthSecConfig"
-                           c:clientName="CasOAuthClient" />
-              </mvc:interceptor>
-              <mvc:interceptor>
-                     <mvc:mapping path="/oauth2.0/accessToken*" />
-                     <bean class="org.pac4j.springframework.web.RequiresAuthenticationInterceptor"
-                           c:config-ref="oauthSecConfig"
-                           c:clientName="clientBasicAuth,clientForm,userForm" />
-              </mvc:interceptor>
-       </mvc:interceptors>
->>>>>>> 93bb1aa8
 
 </beans>