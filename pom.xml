--- conflicted
+++ resolved
@@ -1175,12 +1175,9 @@
     <opensaml.version>2.6.1</opensaml.version>
     <xml.apis.version>1.4.01</xml.apis.version>
     <jstl.version>1.2</jstl.version>
-<<<<<<< HEAD
+    <openid4java.version>0.9.8</openid4java.version>
     <jcache.version>1.0.0</jcache.version>
     <jcache.ri.version>1.0.0</jcache.ri.version>
-=======
-    <openid4java.version>0.9.8</openid4java.version>
->>>>>>> 2b09a43b
 
     <!-- Plugin Versions -->
     <coveralls-maven-plugin.version>3.0.1</coveralls-maven-plugin.version>
