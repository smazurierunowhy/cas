--- conflicted
+++ resolved
@@ -36,11 +36,7 @@
 
     @Before
     public void setUp() throws Exception {
-<<<<<<< HEAD
-        this.servicesManager = new DefaultServicesManagerImpl(new InMemoryServiceRegistryDaoImpl(), null);
-=======
         this.servicesManager = new DefaultServicesManager(new InMemoryServiceRegistryDaoImpl());
->>>>>>> 2a99f1df
 
         this.registeredServiceFactory = new DefaultRegisteredServiceFactory();
         this.registeredServiceFactory.initializeDefaults();
