--- conflicted
+++ resolved
@@ -4,11 +4,8 @@
     compile project(':cas-server-core-tickets')
     compile project(':cas-server-core-monitor')
     compile project(':cas-server-core-util')
-<<<<<<< HEAD
     compile project(':cas-server-support-jpa-util')
-=======
     compile project(':cas-server-support-oauth-core')
->>>>>>> dd6470e1
     compile libraries.spring
     compile libraries.quartz
     compile libraries.hibernate    
