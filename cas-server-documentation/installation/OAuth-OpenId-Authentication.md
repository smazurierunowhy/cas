--- conflicted
+++ resolved
@@ -20,21 +20,6 @@
 </dependency>
 ```
 
-<<<<<<< HEAD
-and defining the appropriate keys for JWT signing and encryption:
-
-```properties
-cas.oauth.jwt.signingSecret=
-cas.oauth.jwt.encryptionSecret=
-```
-
-These keys must be 32 characters long (the default signature algorithm is HS256 and the default encryption algorithm is A256GCM).
-
-You can even customize the way JWT tokens are generated and verified by overriding the `META-INF\spring\cas-servlet-oauth.xml` file.
-
-
-=======
->>>>>>> db574686
 After enabling OAuth support, three new urls will be available:
 
 * **/oauth2.0/authorize**  
