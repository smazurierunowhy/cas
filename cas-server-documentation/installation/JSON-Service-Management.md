---
layout: default
title: CAS - JSON Service Registry
---

# JSON Service Registry
This DAO reads services definitions from JSON configuration files at the application context initialization time.
JSON files are
expected to be found inside a configured directory location and this DAO will recursively look through
the directory structure to find relevant JSON files.

{% highlight xml %}
<alias name="jsonServiceRegistryDao" alias="serviceRegistryDao" />
{% endhighlight %}

Path to the JSON service definitions directory is controlled via:

{% highlight properties %}
service.registry.config.location=classpath:services
{% endhighlight %}

A sample JSON file follows:

{% highlight json %}
{
  "@class" : "org.jasig.cas.services.RegexRegisteredService",
  "serviceId" : "testId",
  "name" : "testId",
  "id" : 1,
  "evaluationOrder" : 0
}
{% endhighlight %}

<div class="alert alert-warning"><strong>Clustering Services</strong><p>
You MUST consider that if your CAS server deployment is clustered, each CAS node in the cluster must have
access to the same set of JSON configuration files as the other, or you may have to devise a strategy to keep
changes synchronized from one node to the next.
</p></div>

The JSON service registry is also able to auto detect changes to the specified directory. It will monitor changes to recognize
file additions, removals and updates and will auto-refresh CAS so changes do happen instantly.

<div class="alert alert-info"><strong>Escaping Characters</strong><p>
<<<<<<< HEAD
Please make sure all field values in the JSON blob are correctly escaped, specially for the service id. If the service is defined as a regular expression, certain regex constructs such as "." and "\d" need to be doubly escaped.
</p></div>

The naming convention for new JSON files is recommended to be the following:
=======
Please make sure all field values in the JSON blob are correctly escaped, specially for the service id. If the service is defined as a regular expression, certain regex constructs such as "." and "\d" need to be doubly escaped. 
</p></div>
>>>>>>> f036df78

The naming convention for new JSON files is recommended to be the following:

{% highlight bash %}

JSON fileName = serviceName + "-" + serviceNumericId + ".json"

{% endhighlight %}


Based on the above formula, for example the above JSON snippet shall be named: `testJsonFile-103935657744185.json`

<div class="alert alert-warning"><strong>Duplicate Services</strong><p>
As you add more files to the directory, you need to be absolutely sure that no two service definitions
will have the same id. If this happens, loading one definition will stop loading the other. While service ids
can be chosen arbitrarily, make sure all service numeric identifiers are unique. CAS will also output warnings
if duplicate data is found.
</p></div><|MERGE_RESOLUTION|>--- conflicted
+++ resolved
@@ -41,15 +41,9 @@
 file additions, removals and updates and will auto-refresh CAS so changes do happen instantly.
 
 <div class="alert alert-info"><strong>Escaping Characters</strong><p>
-<<<<<<< HEAD
 Please make sure all field values in the JSON blob are correctly escaped, specially for the service id. If the service is defined as a regular expression, certain regex constructs such as "." and "\d" need to be doubly escaped.
 </p></div>
 
-The naming convention for new JSON files is recommended to be the following:
-=======
-Please make sure all field values in the JSON blob are correctly escaped, specially for the service id. If the service is defined as a regular expression, certain regex constructs such as "." and "\d" need to be doubly escaped. 
-</p></div>
->>>>>>> f036df78
 
 The naming convention for new JSON files is recommended to be the following:
 
