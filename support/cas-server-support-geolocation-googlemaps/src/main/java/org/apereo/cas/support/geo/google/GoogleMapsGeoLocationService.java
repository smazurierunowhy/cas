--- conflicted
+++ resolved
@@ -3,10 +3,6 @@
 import com.google.maps.GeoApiContext;
 import com.google.maps.GeocodingApi;
 import com.google.maps.model.LatLng;
-<<<<<<< HEAD
-import io.userinfo.client.UserInfo;
-=======
->>>>>>> 57aa416e
 import lombok.RequiredArgsConstructor;
 import lombok.extern.slf4j.Slf4j;
 import org.apereo.cas.authentication.adaptive.geo.GeoLocationResponse;
@@ -33,18 +29,6 @@
     }
 
     @Override
-<<<<<<< HEAD
-    public GeoLocationResponse locate(final String address) {
-        final var info = UserInfo.getInfo(address);
-        if (info != null && info.getPosition() != null) {
-            return locate(info.getPosition().getLatitude(), info.getPosition().getLongitude());
-        }
-        return null;
-    }
-
-    @Override
-=======
->>>>>>> 57aa416e
     public GeoLocationResponse locate(final Double latitude, final Double longitude) {
         if (latitude == null || longitude == null) {
             LOGGER.debug("latitude/longitude must not be null in order for geolocation to proceed");
