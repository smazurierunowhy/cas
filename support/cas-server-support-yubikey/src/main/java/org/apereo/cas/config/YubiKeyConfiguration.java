package org.apereo.cas.config;

import lombok.extern.slf4j.Slf4j;
import org.apereo.cas.CentralAuthenticationService;
import org.apereo.cas.CipherExecutor;
import org.apereo.cas.adaptors.yubikey.YubikeyAccountCipherExecutor;
import org.apereo.cas.adaptors.yubikey.web.flow.YubiKeyAuthenticationWebflowAction;
import org.apereo.cas.adaptors.yubikey.web.flow.YubiKeyAuthenticationWebflowEventResolver;
import org.apereo.cas.adaptors.yubikey.web.flow.YubiKeyMultifactorTrustWebflowConfigurer;
import org.apereo.cas.adaptors.yubikey.web.flow.YubiKeyMultifactorWebflowConfigurer;
import org.apereo.cas.authentication.AuthenticationServiceSelectionPlan;
import org.apereo.cas.authentication.AuthenticationSystemSupport;
import org.apereo.cas.configuration.CasConfigurationProperties;
import org.apereo.cas.configuration.model.core.util.EncryptionJwtSigningJwtCryptographyProperties;
import org.apereo.cas.services.MultifactorAuthenticationProviderSelector;
import org.apereo.cas.services.ServicesManager;
import org.apereo.cas.ticket.registry.TicketRegistrySupport;
import org.apereo.cas.trusted.authentication.api.MultifactorAuthenticationTrustStorage;
import org.apereo.cas.web.flow.CasWebflowConfigurer;
import org.apereo.cas.web.flow.CasWebflowExecutionPlan;
import org.apereo.cas.web.flow.CasWebflowExecutionPlanConfigurer;
import org.apereo.cas.web.flow.authentication.RankedMultifactorAuthenticationProviderSelector;
import org.apereo.cas.web.flow.resolver.CasWebflowEventResolver;
import org.springframework.beans.factory.annotation.Autowired;
import org.springframework.beans.factory.annotation.Qualifier;
import org.springframework.boot.autoconfigure.condition.ConditionalOnClass;
import org.springframework.boot.autoconfigure.condition.ConditionalOnMissingBean;
import org.springframework.boot.autoconfigure.condition.ConditionalOnProperty;
import org.springframework.boot.context.properties.EnableConfigurationProperties;
import org.springframework.cloud.context.config.annotation.RefreshScope;
import org.springframework.context.ApplicationContext;
import org.springframework.context.annotation.Bean;
import org.springframework.context.annotation.Configuration;
import org.springframework.context.annotation.DependsOn;
import org.springframework.web.util.CookieGenerator;
import org.springframework.webflow.config.FlowDefinitionRegistryBuilder;
import org.springframework.webflow.definition.registry.FlowDefinitionRegistry;
import org.springframework.webflow.engine.builder.support.FlowBuilderServices;
import org.springframework.webflow.execution.Action;

/**
 * This is {@link YubiKeyConfiguration}.
 *
 * @author Misagh Moayyed
 * @author Dmitriy Kopylenko
 * @since 5.0.0
 */
@Configuration("yubikeyConfiguration")
@EnableConfigurationProperties(CasConfigurationProperties.class)
@Slf4j
public class YubiKeyConfiguration implements CasWebflowExecutionPlanConfigurer {

    @Autowired
    @Qualifier("loginFlowRegistry")
    private FlowDefinitionRegistry loginFlowDefinitionRegistry;

    @Autowired
    private FlowBuilderServices flowBuilderServices;

    @Autowired
    private CasConfigurationProperties casProperties;

    @Autowired
    private ApplicationContext applicationContext;

    @Autowired
    @Qualifier("authenticationServiceSelectionPlan")
    private AuthenticationServiceSelectionPlan authenticationRequestServiceSelectionStrategies;

    @Autowired
    @Qualifier("centralAuthenticationService")
    private CentralAuthenticationService centralAuthenticationService;

    @Autowired
    @Qualifier("defaultAuthenticationSystemSupport")
    private AuthenticationSystemSupport authenticationSystemSupport;

    @Autowired
    @Qualifier("defaultTicketRegistrySupport")
    private TicketRegistrySupport ticketRegistrySupport;

    @Autowired
    @Qualifier("servicesManager")
    private ServicesManager servicesManager;

    @Autowired(required = false)
    @Qualifier("multifactorAuthenticationProviderSelector")
    private MultifactorAuthenticationProviderSelector multifactorAuthenticationProviderSelector =
        new RankedMultifactorAuthenticationProviderSelector();

    @Autowired
    @Qualifier("warnCookieGenerator")
    private CookieGenerator warnCookieGenerator;

    @Bean
    public FlowDefinitionRegistry yubikeyFlowRegistry() {
        final FlowDefinitionRegistryBuilder builder = new FlowDefinitionRegistryBuilder(this.applicationContext, this.flowBuilderServices);
        builder.setBasePath("classpath*:/webflow");
        builder.addFlowLocationPattern("/mfa-yubikey/*-webflow.xml");
        return builder.build();
    }

    @RefreshScope
    @Bean
    public Action yubikeyAuthenticationWebflowAction() {
        return new YubiKeyAuthenticationWebflowAction(yubikeyAuthenticationWebflowEventResolver());
    }

    @ConditionalOnMissingBean(name = "yubikeyMultifactorWebflowConfigurer")
    @Bean
    @DependsOn("defaultWebflowConfigurer")
    public CasWebflowConfigurer yubikeyMultifactorWebflowConfigurer() {
        return new YubiKeyMultifactorWebflowConfigurer(flowBuilderServices,
            loginFlowDefinitionRegistry, yubikeyFlowRegistry(), applicationContext, casProperties);
    }

    @Bean
    public CasWebflowEventResolver yubikeyAuthenticationWebflowEventResolver() {
        return new YubiKeyAuthenticationWebflowEventResolver(authenticationSystemSupport, centralAuthenticationService, servicesManager, ticketRegistrySupport,
            warnCookieGenerator, authenticationRequestServiceSelectionStrategies, multifactorAuthenticationProviderSelector);
    }

    @Override
    public void configureWebflowExecutionPlan(final CasWebflowExecutionPlan plan) {
        plan.registerWebflowConfigurer(yubikeyMultifactorWebflowConfigurer());
    }

    @Bean
    @RefreshScope
    public CipherExecutor yubikeyAccountCipherExecutor() {
        final EncryptionJwtSigningJwtCryptographyProperties crypto = casProperties.getAuthn().getMfa().getYubikey().getCrypto();
        if (crypto.isEnabled()) {
            return new YubikeyAccountCipherExecutor(
                crypto.getEncryption().getKey(),
                crypto.getSigning().getKey(),
                crypto.getAlg());
        }
        LOGGER.info("YubiKey account encryption/signing is turned off and "
<<<<<<< HEAD
            + "MAY NOT be safe in a production environment. "
            + "Consider using other choices to handle encryption, signing and verification of "
            + "YubiKey accounts for MFA");
        return NoOpCipherExecutor.getInstance();
=======
                + "MAY NOT be safe in a production environment. "
                + "Consider using other choices to handle encryption, signing and verification of "
                + "YubiKey accounts for MFA");
        return CipherExecutor.noOp();
>>>>>>> 86604d0f
    }


    /**
     * The Yubikey multifactor trust configuration.
     */
    @ConditionalOnClass(value = MultifactorAuthenticationTrustStorage.class)
    @ConditionalOnProperty(prefix = "cas.authn.mfa.yubikey", name = "trustedDeviceEnabled", havingValue = "true", matchIfMissing = true)
    @Configuration("yubiMultifactorTrustConfiguration")
    public class YubiKeyMultifactorTrustConfiguration implements CasWebflowExecutionPlanConfigurer {

        @ConditionalOnMissingBean(name = "yubiMultifactorTrustConfiguration")
        @Bean
        @DependsOn("defaultWebflowConfigurer")
        public CasWebflowConfigurer yubiMultifactorTrustConfiguration() {
            final boolean deviceRegistrationEnabled = casProperties.getAuthn().getMfa().getTrusted().isDeviceRegistrationEnabled();
            return new YubiKeyMultifactorTrustWebflowConfigurer(flowBuilderServices,
                deviceRegistrationEnabled, loginFlowDefinitionRegistry, applicationContext, casProperties);
        }

        @Override
        public void configureWebflowExecutionPlan(final CasWebflowExecutionPlan plan) {
            plan.registerWebflowConfigurer(yubiMultifactorTrustConfiguration());
        }
    }
}<|MERGE_RESOLUTION|>--- conflicted
+++ resolved
@@ -136,17 +136,10 @@
                 crypto.getAlg());
         }
         LOGGER.info("YubiKey account encryption/signing is turned off and "
-<<<<<<< HEAD
             + "MAY NOT be safe in a production environment. "
             + "Consider using other choices to handle encryption, signing and verification of "
             + "YubiKey accounts for MFA");
-        return NoOpCipherExecutor.getInstance();
-=======
-                + "MAY NOT be safe in a production environment. "
-                + "Consider using other choices to handle encryption, signing and verification of "
-                + "YubiKey accounts for MFA");
         return CipherExecutor.noOp();
->>>>>>> 86604d0f
     }
 
 
