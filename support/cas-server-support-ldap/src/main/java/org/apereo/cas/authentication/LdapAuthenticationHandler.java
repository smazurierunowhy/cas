--- conflicted
+++ resolved
@@ -55,18 +55,8 @@
     /**
      * Performs LDAP authentication given username/password.
      **/
-<<<<<<< HEAD
-    private Authenticator authenticator;
-    
-=======
     private final Authenticator authenticator;
-
-    /**
-     * Component name.
-     */
-    private String name = LdapAuthenticationHandler.class.getSimpleName();
-
->>>>>>> d0bbb98a
+    
     /**
      * Name of attribute to be used for resolved principal.
      */
