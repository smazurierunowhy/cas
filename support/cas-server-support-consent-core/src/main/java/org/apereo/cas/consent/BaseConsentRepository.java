--- conflicted
+++ resolved
@@ -1,10 +1,7 @@
 package org.apereo.cas.consent;
 
-<<<<<<< HEAD
-import lombok.AllArgsConstructor;
+import lombok.Setter;
 import lombok.NoArgsConstructor;
-=======
->>>>>>> 2ce970c9
 import lombok.Setter;
 import lombok.extern.slf4j.Slf4j;
 import org.apereo.cas.authentication.Authentication;
@@ -14,11 +11,7 @@
 
 import java.util.ArrayList;
 import java.util.Collection;
-<<<<<<< HEAD
-=======
-import java.util.LinkedHashSet;
 import java.util.Optional;
->>>>>>> 2ce970c9
 import java.util.Set;
 import java.util.stream.Collectors;
 
@@ -74,20 +67,15 @@
         return true;
     }
 
+    
     @Override
-<<<<<<< HEAD
     public boolean deleteConsentDecision(final long decisionId) {
         final var decisions = findConsentDecisions();
-        return this.consentDecisions.remove(decisions.stream().filter(d -> d.getId() == decisionId).findFirst().get());
-=======
-    public boolean deleteConsentDecision(final long decisionId, final String principal) {
-        final Collection<ConsentDecision> decisions = findConsentDecisions(principal);
         final Optional<ConsentDecision> result = decisions.stream().filter(d -> d.getId() == decisionId).findFirst();
         result.ifPresent(value -> this.consentDecisions.remove(value));
         return result.isPresent();
->>>>>>> 2ce970c9
     }
-
+    
     @Override
     public boolean deleteConsentDecisions(final String principal) {
         return this.consentDecisions.removeAll(findConsentDecisions(principal));
