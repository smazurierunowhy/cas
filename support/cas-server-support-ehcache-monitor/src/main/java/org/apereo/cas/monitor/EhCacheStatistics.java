--- conflicted
+++ resolved
@@ -80,13 +80,8 @@
     }
 
     @Override
-<<<<<<< HEAD
-    public int getPercentFree() {
+    public long getPercentFree() {
         final var capacity = getCapacity();
-=======
-    public long getPercentFree() {
-        final long capacity = getCapacity();
->>>>>>> a93d8e40
         if (capacity == 0) {
             return 0;
         }
@@ -99,13 +94,8 @@
     }
 
     @Override
-<<<<<<< HEAD
-    public void toString(final StringBuilder builder) {
+    public String toString(final StringBuilder builder) {
         final var name = this.getName();
-=======
-    public String toString(final StringBuilder builder) {
-        final String name = this.getName();
->>>>>>> a93d8e40
         if (StringUtils.isNotBlank(name)) {
             builder.append(name).append(':');
         }
