package org.apereo.cas.oidc.util;

import lombok.AllArgsConstructor;
import lombok.NonNull;
import lombok.extern.slf4j.Slf4j;
import org.apache.commons.lang3.StringUtils;
import org.apache.commons.lang3.math.NumberUtils;
import org.apereo.cas.CasProtocolConstants;
import org.apereo.cas.authentication.Authentication;
import org.apereo.cas.oidc.OidcConstants;
import org.apereo.cas.ticket.registry.TicketRegistrySupport;
import org.apereo.cas.util.Pac4jUtils;
import org.apereo.cas.web.support.CookieRetrievingCookieGenerator;
import org.jasig.cas.client.util.URIBuilder;
import org.pac4j.cas.client.CasClient;
import org.pac4j.core.context.J2EContext;
import org.pac4j.core.context.WebContext;
import org.pac4j.core.profile.ProfileManager;
import org.pac4j.core.profile.UserProfile;

import java.time.ZonedDateTime;
import java.util.Arrays;
import java.util.Optional;
import java.util.Set;
import java.util.stream.Collectors;

/**
 * This is {@link OidcAuthorizationRequestSupport}.
 *
 * @author Misagh Moayyed
 * @since 5.0.0
 */
@Slf4j
@AllArgsConstructor
public class OidcAuthorizationRequestSupport {
    private final CookieRetrievingCookieGenerator ticketGrantingTicketCookieGenerator;
    private final TicketRegistrySupport ticketRegistrySupport;

    /**
     * Gets oidc prompt from authorization request.
     *
     * @param url the url
     * @return the oidc prompt from authorization request
     */
    public static Set<String> getOidcPromptFromAuthorizationRequest(@NonNull final String url) {
        return new URIBuilder(url).getQueryParams().stream()
            .filter(p -> OidcConstants.PROMPT.equals(p.getName()))
            .map(param -> param.getValue().split(" "))
            .flatMap(Arrays::stream)
            .collect(Collectors.toSet());
    }

    /**
     * Gets oidc prompt from authorization request.
     *
     * @param context the context
     * @return the oidc prompt from authorization request
     */
    public static Set<String> getOidcPromptFromAuthorizationRequest(final WebContext context) {
        return getOidcPromptFromAuthorizationRequest(context.getFullRequestURL());
    }

    /**
     * Gets oidc max age from authorization request.
     *
     * @param context the context
     * @return the oidc max age from authorization request
     */
    public static Optional<Long> getOidcMaxAgeFromAuthorizationRequest(final WebContext context) {
<<<<<<< HEAD
        final var builderContext = new URIBuilder(context.getFullRequestURL());
        final var parameter = builderContext.getQueryParams()
                .stream().filter(p -> OidcConstants.MAX_AGE.equals(p.getName()))
                .findFirst();
=======
        final URIBuilder builderContext = new URIBuilder(context.getFullRequestURL());
        final Optional<URIBuilder.BasicNameValuePair> parameter = builderContext.getQueryParams()
            .stream().filter(p -> OidcConstants.MAX_AGE.equals(p.getName()))
            .findFirst();
>>>>>>> 6050687e

        if (parameter.isPresent()) {
            final var maxAge = NumberUtils.toLong(parameter.get().getValue(), -1);
            return Optional.of(maxAge);
        }
        return Optional.empty();
    }

    /**
     * Is authentication profile available?.
     *
     * @param context the context
     * @return the optional user profile
     */
    public static Optional<UserProfile> isAuthenticationProfileAvailable(final WebContext context) {
        final var manager = Pac4jUtils.getPac4jProfileManager(context);
        return manager.get(true);
    }

    /**
     * Is cas authentication available?
     *
     * @param context the context
     * @return the optional authn
     */
    public Optional<Authentication> isCasAuthenticationAvailable(final WebContext context) {
        final var j2EContext = (J2EContext) context;
        if (j2EContext != null) {
            final var tgtId = ticketGrantingTicketCookieGenerator.retrieveCookieValue(j2EContext.getRequest());

            if (StringUtils.isNotBlank(tgtId)) {
                final var authentication = ticketRegistrySupport.getAuthenticationFrom(tgtId);
                if (authentication != null) {
                    return Optional.of(authentication);
                }
            }
        }
        return Optional.empty();
    }

    /**
     * Is cas authentication old for max age authorization request boolean.
     *
     * @param context            the context
     * @param authenticationDate the authentication date
     * @return true/false
     */
    public boolean isCasAuthenticationOldForMaxAgeAuthorizationRequest(final WebContext context,
                                                                       final ZonedDateTime authenticationDate) {
        final var maxAge = getOidcMaxAgeFromAuthorizationRequest(context);
        if (maxAge.isPresent() && maxAge.get() > 0) {
            final var now = ZonedDateTime.now().toEpochSecond();
            final var authTime = authenticationDate.toEpochSecond();
            final var diffInSeconds = now - authTime;
            if (diffInSeconds > maxAge.get()) {
                LOGGER.info("Authentication is too old: [{}] and was created [{}] seconds ago.",
                    authTime, diffInSeconds);
                return true;
            }
        }
        return false;
    }

    /**
     * Is cas authentication old for max age authorization request?
     *
     * @param context        the context
     * @param authentication the authentication
     * @return true/false
     */
    public boolean isCasAuthenticationOldForMaxAgeAuthorizationRequest(final WebContext context,
                                                                       final Authentication authentication) {
        return isCasAuthenticationOldForMaxAgeAuthorizationRequest(context, authentication.getAuthenticationDate());
    }

    /**
     * Is cas authentication old for max age authorization request?
     *
     * @param context the context
     * @param profile the profile
     * @return true/false
     */
    public boolean isCasAuthenticationOldForMaxAgeAuthorizationRequest(final WebContext context,
                                                                       final UserProfile profile) {

<<<<<<< HEAD
        final var authTime =
                profile.getAttribute(CasProtocolConstants.VALIDATION_CAS_MODEL_ATTRIBUTE_NAME_AUTHENTICATION_DATE);
=======
        final Object authTime = profile.getAttribute(CasProtocolConstants.VALIDATION_CAS_MODEL_ATTRIBUTE_NAME_AUTHENTICATION_DATE);
>>>>>>> 6050687e
        if (authTime == null) {
            return false;
        }
        final var dt = ZonedDateTime.parse(authTime.toString());
        return isCasAuthenticationOldForMaxAgeAuthorizationRequest(context, dt);
    }

    /**
     * Configure client for max age authorization request.
     * Sets the CAS client to ask for renewed authentication if
     * the authn time is too old based on the requested max age.
     *
     * @param casClient      the cas client
     * @param context        the context
     * @param authentication the authentication
     */
    public void configureClientForMaxAgeAuthorizationRequest(final CasClient casClient, final WebContext context,
                                                             final Authentication authentication) {
        if (isCasAuthenticationOldForMaxAgeAuthorizationRequest(context, authentication)) {
            casClient.getConfiguration().setRenew(true);
        }
    }

    /**
     * Configure client for prompt login authorization request.
     *
     * @param casClient the cas client
     * @param context   the context
     */
    public static void configureClientForPromptLoginAuthorizationRequest(final CasClient casClient, final WebContext context) {
        final var prompts = getOidcPromptFromAuthorizationRequest(context);
        if (prompts.contains(OidcConstants.PROMPT_LOGIN)) {
            casClient.getConfiguration().setRenew(true);
        }
    }

    /**
     * Configure client for prompt none authorization request.
     *
     * @param casClient the cas client
     * @param context   the context
     */
    public static void configureClientForPromptNoneAuthorizationRequest(final CasClient casClient, final WebContext context) {
        final var prompts = getOidcPromptFromAuthorizationRequest(context);
        if (prompts.contains(OidcConstants.PROMPT_NONE)) {
            casClient.getConfiguration().setRenew(false);
            casClient.getConfiguration().setGateway(true);
        }
    }
}<|MERGE_RESOLUTION|>--- conflicted
+++ resolved
@@ -67,17 +67,10 @@
      * @return the oidc max age from authorization request
      */
     public static Optional<Long> getOidcMaxAgeFromAuthorizationRequest(final WebContext context) {
-<<<<<<< HEAD
         final var builderContext = new URIBuilder(context.getFullRequestURL());
         final var parameter = builderContext.getQueryParams()
-                .stream().filter(p -> OidcConstants.MAX_AGE.equals(p.getName()))
-                .findFirst();
-=======
-        final URIBuilder builderContext = new URIBuilder(context.getFullRequestURL());
-        final Optional<URIBuilder.BasicNameValuePair> parameter = builderContext.getQueryParams()
             .stream().filter(p -> OidcConstants.MAX_AGE.equals(p.getName()))
             .findFirst();
->>>>>>> 6050687e
 
         if (parameter.isPresent()) {
             final var maxAge = NumberUtils.toLong(parameter.get().getValue(), -1);
@@ -163,12 +156,7 @@
     public boolean isCasAuthenticationOldForMaxAgeAuthorizationRequest(final WebContext context,
                                                                        final UserProfile profile) {
 
-<<<<<<< HEAD
-        final var authTime =
-                profile.getAttribute(CasProtocolConstants.VALIDATION_CAS_MODEL_ATTRIBUTE_NAME_AUTHENTICATION_DATE);
-=======
         final Object authTime = profile.getAttribute(CasProtocolConstants.VALIDATION_CAS_MODEL_ATTRIBUTE_NAME_AUTHENTICATION_DATE);
->>>>>>> 6050687e
         if (authTime == null) {
             return false;
         }
