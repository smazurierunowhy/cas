package org.apereo.cas.oidc.token;

import com.google.common.base.Preconditions;
import lombok.Getter;
import lombok.extern.slf4j.Slf4j;
import org.apache.commons.codec.digest.MessageDigestAlgorithms;
import org.apereo.cas.authentication.Authentication;
import org.apereo.cas.authentication.AuthenticationHandler;
import org.apereo.cas.authentication.principal.Principal;
import org.apereo.cas.authentication.principal.Service;
import org.apereo.cas.configuration.CasConfigurationProperties;
import org.apereo.cas.configuration.model.support.mfa.MultifactorAuthenticationProperties;
import org.apereo.cas.configuration.model.support.oidc.OidcProperties;
import org.apereo.cas.oidc.OidcConstants;
import org.apereo.cas.services.OidcRegisteredService;
import org.apereo.cas.services.ServicesManager;
import org.apereo.cas.support.oauth.OAuth20Constants;
import org.apereo.cas.support.oauth.OAuth20ResponseTypes;
import org.apereo.cas.support.oauth.services.OAuthRegisteredService;
import org.apereo.cas.ticket.TicketGrantingTicket;
import org.apereo.cas.ticket.accesstoken.AccessToken;
import org.apereo.cas.util.CollectionUtils;
import org.apereo.cas.util.DigestUtils;
import org.apereo.cas.util.EncodingUtils;
import org.apereo.cas.util.Pac4jUtils;
import org.jose4j.jws.AlgorithmIdentifiers;
import org.jose4j.jwt.JwtClaims;
import org.jose4j.jwt.NumericDate;
import org.pac4j.core.context.J2EContext;
import org.pac4j.core.profile.ProfileManager;
import org.pac4j.core.profile.UserProfile;

import javax.servlet.http.HttpServletRequest;
import javax.servlet.http.HttpServletResponse;
import java.nio.charset.StandardCharsets;
import java.util.Arrays;
import java.util.Collection;
import java.util.Map;
import java.util.Map.Entry;
import java.util.Optional;
import java.util.stream.Stream;


/**
 * This is {@link OidcIdTokenGeneratorService}.
 *
 * @author Misagh Moayyed
 * @since 5.0.0
 */
@Slf4j
@Getter
public class OidcIdTokenGeneratorService {

    private final CasConfigurationProperties casProperties;
    private final OidcIdTokenSigningAndEncryptionService signingService;
    private final ServicesManager servicesManager;

    private final String oAuthCallbackUrl;

    public OidcIdTokenGeneratorService(final CasConfigurationProperties casProperties,
                                       final OidcIdTokenSigningAndEncryptionService signingService,
                                       final ServicesManager servicesManager) {
        this.casProperties = casProperties;
        this.signingService = signingService;
        this.servicesManager = servicesManager;
        this.oAuthCallbackUrl = casProperties.getServer().getPrefix()
            + OAuth20Constants.BASE_OAUTH20_URL + '/'
            + OAuth20Constants.CALLBACK_AUTHORIZE_URL_DEFINITION;
    }

    /**
     * Generate string.
     *
     * @param request           the request
     * @param response          the response
     * @param accessTokenId     the access token id
     * @param timeoutInSeconds  the timeoutInSeconds
     * @param responseType      the response type
     * @param registeredService the registered service
     * @return the string
     */
    public String generate(final HttpServletRequest request,
                           final HttpServletResponse response,
                           final AccessToken accessTokenId,
                           final long timeoutInSeconds,
                           final OAuth20ResponseTypes responseType,
                           final OAuthRegisteredService registeredService) {

        if (!(registeredService instanceof OidcRegisteredService)) {
            throw new IllegalArgumentException("Registered service instance is not an OIDC service");
        }

        final var oidcRegisteredService = (OidcRegisteredService) registeredService;
        final var context = Pac4jUtils.getPac4jJ2EContext(request, response);
        final var manager = Pac4jUtils.getPac4jProfileManager(request, response);
        final Optional<UserProfile> profile = manager.get(true);

        if (!profile.isPresent()) {
            throw new IllegalArgumentException("Unable to determine the user profile from the context");
        }

        LOGGER.debug("Attempting to produce claims for the id token [{}]", accessTokenId);
<<<<<<< HEAD
        final var claims = produceIdTokenClaims(request, accessTokenId, timeout,
                oidcRegisteredService, profile.get(), context, responseType);
=======
        final JwtClaims claims = produceIdTokenClaims(request, accessTokenId, timeoutInSeconds,
            oidcRegisteredService, profile.get(), context, responseType);
>>>>>>> 7fcd5d62
        LOGGER.debug("Produce claims for the id token [{}] as [{}]", accessTokenId, claims);

        return this.signingService.encode(oidcRegisteredService, claims);
    }

    /**
     * Produce id token claims jwt claims.
     *
     * @param request          the request
     * @param accessTokenId    the access token id
     * @param timeoutInSeconds the timeoutInSeconds
     * @param service          the service
     * @param profile          the user profile
     * @param context          the context
     * @param responseType     the response type
     * @return the jwt claims
     */
    protected JwtClaims produceIdTokenClaims(final HttpServletRequest request,
                                             final AccessToken accessTokenId,
                                             final long timeoutInSeconds,
                                             final OidcRegisteredService service,
                                             final UserProfile profile,
                                             final J2EContext context,
                                             final OAuth20ResponseTypes responseType) {
        final var authentication = accessTokenId.getAuthentication();
        final var principal = authentication.getPrincipal();
        final var oidc = casProperties.getAuthn().getOidc();

        final var claims = new JwtClaims();
        claims.setJwtId(getOAuthServiceTicket(accessTokenId.getTicketGrantingTicket()).getKey());
        claims.setIssuer(oidc.getIssuer());
        claims.setAudience(service.getClientId());

<<<<<<< HEAD
        final var expirationDate = NumericDate.now();
        expirationDate.addSeconds(timeout);
=======
        final NumericDate expirationDate = NumericDate.now();
        expirationDate.addSeconds(timeoutInSeconds);
>>>>>>> 7fcd5d62
        claims.setExpirationTime(expirationDate);
        claims.setIssuedAtToNow();
        claims.setNotBeforeMinutesInThePast(oidc.getSkew());
        claims.setSubject(principal.getId());

        final var mfa = casProperties.getAuthn().getMfa();
        final var attributes = authentication.getAttributes();

        if (attributes.containsKey(mfa.getAuthenticationContextAttribute())) {
            final Collection<Object> val = CollectionUtils.toCollection(attributes.get(mfa.getAuthenticationContextAttribute()));
            claims.setStringClaim(OidcConstants.ACR, val.iterator().next().toString());
        }
        if (attributes.containsKey(AuthenticationHandler.SUCCESSFUL_AUTHENTICATION_HANDLERS)) {
            final Collection<Object> val = CollectionUtils.toCollection(attributes.get(AuthenticationHandler.SUCCESSFUL_AUTHENTICATION_HANDLERS));
            claims.setStringListClaim(OidcConstants.AMR, val.toArray(new String[]{}));
        }

        claims.setClaim(OAuth20Constants.STATE, attributes.get(OAuth20Constants.STATE));
        claims.setClaim(OAuth20Constants.NONCE, attributes.get(OAuth20Constants.NONCE));
        claims.setClaim(OidcConstants.CLAIM_AT_HASH, generateAccessTokenHash(accessTokenId, service));

        principal.getAttributes().entrySet().stream()
            .filter(entry -> oidc.getClaims().contains(entry.getKey()))
            .forEach(entry -> claims.setClaim(entry.getKey(), entry.getValue()));

        if (!claims.hasClaim(OidcConstants.CLAIM_PREFERRED_USERNAME)) {
            claims.setClaim(OidcConstants.CLAIM_PREFERRED_USERNAME, profile.getId());
        }

        return claims;
    }

    private Entry<String, Service> getOAuthServiceTicket(final TicketGrantingTicket tgt) {
        final var oAuthServiceTicket = Stream.concat(
            tgt.getServices().entrySet().stream(),
            tgt.getProxyGrantingTickets().entrySet().stream())
            .filter(e -> servicesManager.findServiceBy(e.getValue()).getServiceId().equals(oAuthCallbackUrl))
            .findFirst();
        Preconditions.checkState(oAuthServiceTicket.isPresent(), "Cannot find service ticket issues to " + oAuthCallbackUrl + " as part of the authentication context");
        return oAuthServiceTicket.get();
    }

    private String generateAccessTokenHash(final AccessToken accessTokenId,
                                           final OidcRegisteredService service) {
        final var tokenBytes = accessTokenId.getId().getBytes(StandardCharsets.UTF_8);
        final String hashAlg;

        switch (signingService.getJsonWebKeySigningAlgorithm()) {
            case AlgorithmIdentifiers.RSA_USING_SHA512:
                hashAlg = MessageDigestAlgorithms.SHA_512;
                break;
            case AlgorithmIdentifiers.RSA_USING_SHA256:
            default:
                hashAlg = MessageDigestAlgorithms.SHA_256;
        }

        LOGGER.debug("Digesting access token hash via algorithm [{}]", hashAlg);
        final var digested = DigestUtils.rawDigest(hashAlg, tokenBytes);
        final var hashBytesLeftHalf = Arrays.copyOf(digested, digested.length / 2);
        return EncodingUtils.encodeUrlSafeBase64(hashBytesLeftHalf);
    }
}
<|MERGE_RESOLUTION|>--- conflicted
+++ resolved
@@ -100,13 +100,8 @@
         }
 
         LOGGER.debug("Attempting to produce claims for the id token [{}]", accessTokenId);
-<<<<<<< HEAD
         final var claims = produceIdTokenClaims(request, accessTokenId, timeout,
-                oidcRegisteredService, profile.get(), context, responseType);
-=======
-        final JwtClaims claims = produceIdTokenClaims(request, accessTokenId, timeoutInSeconds,
             oidcRegisteredService, profile.get(), context, responseType);
->>>>>>> 7fcd5d62
         LOGGER.debug("Produce claims for the id token [{}] as [{}]", accessTokenId, claims);
 
         return this.signingService.encode(oidcRegisteredService, claims);
@@ -140,13 +135,8 @@
         claims.setIssuer(oidc.getIssuer());
         claims.setAudience(service.getClientId());
 
-<<<<<<< HEAD
         final var expirationDate = NumericDate.now();
-        expirationDate.addSeconds(timeout);
-=======
-        final NumericDate expirationDate = NumericDate.now();
         expirationDate.addSeconds(timeoutInSeconds);
->>>>>>> 7fcd5d62
         claims.setExpirationTime(expirationDate);
         claims.setIssuedAtToNow();
         claims.setNotBeforeMinutesInThePast(oidc.getSkew());
