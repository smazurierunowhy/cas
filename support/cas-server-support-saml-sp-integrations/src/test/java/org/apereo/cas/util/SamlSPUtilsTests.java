package org.apereo.cas.util;

import net.shibboleth.utilities.java.support.resolver.CriteriaSet;
import org.apache.commons.io.FileUtils;
import org.apereo.cas.category.FileSystemCategory;
import org.apereo.cas.configuration.model.support.saml.sps.SamlServiceProviderProperties;
import org.apereo.cas.support.saml.BaseSamlIdPConfigurationTests;
import org.apereo.cas.support.saml.services.SamlRegisteredService;
import org.apereo.cas.support.saml.services.idp.metadata.cache.SamlRegisteredServiceCachingMetadataResolver;
<<<<<<< HEAD
=======
import org.junit.AfterClass;
import org.junit.BeforeClass;
>>>>>>> ed2ef15b
import org.junit.Test;
import org.junit.experimental.categories.Category;
import org.junit.AfterClass;
import org.opensaml.saml.metadata.resolver.MetadataResolver;
import org.opensaml.saml.saml2.metadata.EntityDescriptor;
import org.springframework.beans.factory.annotation.Autowired;
import org.springframework.beans.factory.annotation.Qualifier;
import org.springframework.core.io.FileSystemResource;
import org.springframework.test.context.TestPropertySource;

import static org.junit.Assert.*;
import static org.mockito.Mockito.*;

/**
 * This is {@link SamlSPUtilsTests}.
 *
 * @author Misagh Moayyed
 * @since 5.3.0
 */
@Category(FileSystemCategory.class)
@TestPropertySource(properties = {"cas.authn.samlIdp.metadata.location=file:/tmp"})
public class SamlSPUtilsTests extends BaseSamlIdPConfigurationTests {
    @Autowired
    @Qualifier("defaultSamlRegisteredServiceCachingMetadataResolver")
    protected SamlRegisteredServiceCachingMetadataResolver defaultSamlRegisteredServiceCachingMetadataResolver;

    @BeforeClass
    public static void beforeClass() {
        METADATA_DIRECTORY = new FileSystemResource(FileUtils.getTempDirectoryPath());
    }

    @Test
    public void verifyNewSamlServiceProvider() throws Exception {
        final var entity = mock(EntityDescriptor.class);
        when(entity.getEntityID()).thenReturn("https://dropbox.com");
        final var resolver = mock(SamlRegisteredServiceCachingMetadataResolver.class);
        final var metadata = mock(MetadataResolver.class);
        when(metadata.resolveSingle(any(CriteriaSet.class))).thenReturn(entity);
        when(resolver.resolve(any(SamlRegisteredService.class))).thenReturn(metadata);
        final var sp = new SamlServiceProviderProperties.Dropbox();
        sp.setMetadata("https://metadata.dropbox.com");
        sp.setEntityIds(CollectionUtils.wrap(entity.getEntityID()));
        final var service = SamlSPUtils.newSamlServiceProviderService(sp, resolver);
        assertNotNull(service);
        assertEquals(entity.getEntityID(), service.getServiceId());
    }

    @Test
    public void verifyNewSamlServiceProviderViaMetadata() {
        final var sp = new SamlServiceProviderProperties.TestShib();
        sp.setMetadata("http://www.testshib.org/metadata/testshib-providers.xml");
        final var service = SamlSPUtils.newSamlServiceProviderService(sp, defaultSamlRegisteredServiceCachingMetadataResolver);
        assertNotNull(service);
    }

    @Test
    public void verifySaveOperation() {
        final var sp = new SamlServiceProviderProperties.TestShib();
        sp.setMetadata("http://www.testshib.org/metadata/testshib-providers.xml");
        final var service = SamlSPUtils.newSamlServiceProviderService(sp, defaultSamlRegisteredServiceCachingMetadataResolver);
        SamlSPUtils.saveService(service, servicesManager);
        SamlSPUtils.saveService(service, servicesManager);
        assertEquals(2, servicesManager.count());
    }

    @AfterClass
    public static void shutdown() {
<<<<<<< HEAD
        final var cols = FileUtils.listFiles(METADATA_DIRECTORY.getFile(), new String[] {"crt", "key", "xml"}, false);
=======
        final Collection<File> cols = FileUtils.listFiles(METADATA_DIRECTORY.getFile(), new String[]{"crt", "key", "xml"}, false);
>>>>>>> ed2ef15b
        cols.forEach(FileUtils::deleteQuietly);
    }
}<|MERGE_RESOLUTION|>--- conflicted
+++ resolved
@@ -7,11 +7,7 @@
 import org.apereo.cas.support.saml.BaseSamlIdPConfigurationTests;
 import org.apereo.cas.support.saml.services.SamlRegisteredService;
 import org.apereo.cas.support.saml.services.idp.metadata.cache.SamlRegisteredServiceCachingMetadataResolver;
-<<<<<<< HEAD
-=======
-import org.junit.AfterClass;
 import org.junit.BeforeClass;
->>>>>>> ed2ef15b
 import org.junit.Test;
 import org.junit.experimental.categories.Category;
 import org.junit.AfterClass;
@@ -79,11 +75,7 @@
 
     @AfterClass
     public static void shutdown() {
-<<<<<<< HEAD
-        final var cols = FileUtils.listFiles(METADATA_DIRECTORY.getFile(), new String[] {"crt", "key", "xml"}, false);
-=======
-        final Collection<File> cols = FileUtils.listFiles(METADATA_DIRECTORY.getFile(), new String[]{"crt", "key", "xml"}, false);
->>>>>>> ed2ef15b
+        final var cols = FileUtils.listFiles(METADATA_DIRECTORY.getFile(), new String[]{"crt", "key", "xml"}, false);
         cols.forEach(FileUtils::deleteQuietly);
     }
 }