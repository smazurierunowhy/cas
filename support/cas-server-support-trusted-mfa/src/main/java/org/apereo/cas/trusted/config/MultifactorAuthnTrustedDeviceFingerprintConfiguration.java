--- conflicted
+++ resolved
@@ -54,12 +54,7 @@
     public DeviceFingerprintComponentExtractor deviceFingerprintClientIpComponent() {
         final var properties = casProperties.getAuthn().getMfa().getTrusted().getDeviceFingerprint().getClientIp();
         if (properties.isEnabled()) {
-<<<<<<< HEAD
-            final var component =
-                    new ClientIpDeviceFingerprintComponentExtractor();
-=======
             final ClientIpDeviceFingerprintComponentExtractor component = new ClientIpDeviceFingerprintComponentExtractor();
->>>>>>> 6050687e
             component.setOrder(properties.getOrder());
             return component;
         }
@@ -73,13 +68,8 @@
     public DeviceFingerprintComponentExtractor deviceFingerprintCookieComponent() {
         final var properties = casProperties.getAuthn().getMfa().getTrusted().getDeviceFingerprint().getCookie();
         if (properties.isEnabled()) {
-<<<<<<< HEAD
             final var component = new CookieDeviceFingerprintComponentExtractor(
-                    deviceFingerprintCookieGenerator(), deviceFingerprintCookieRandomStringGenerator());
-=======
-            final CookieDeviceFingerprintComponentExtractor component = new CookieDeviceFingerprintComponentExtractor(
                 deviceFingerprintCookieGenerator(), deviceFingerprintCookieRandomStringGenerator());
->>>>>>> 6050687e
             component.setOrder(properties.getOrder());
             return component;
         }
@@ -91,17 +81,9 @@
     @Bean
     @RefreshScope
     public DeviceFingerprintComponentExtractor deviceFingerprintUserAgentComponent() {
-<<<<<<< HEAD
-        final var properties =
-                casProperties.getAuthn().getMfa().getTrusted().getDeviceFingerprint().getUserAgent();
-        if (properties.isEnabled()) {
-            final var component =
-                    new UserAgentDeviceFingerprintComponentExtractor();
-=======
         final UserAgent properties = casProperties.getAuthn().getMfa().getTrusted().getDeviceFingerprint().getUserAgent();
         if (properties.isEnabled()) {
             final UserAgentDeviceFingerprintComponentExtractor component = new UserAgentDeviceFingerprintComponentExtractor();
->>>>>>> 6050687e
             component.setOrder(properties.getOrder());
             return component;
         }
@@ -113,15 +95,8 @@
     @ConditionalOnMissingBean(name = BEAN_DEVICE_FINGERPRINT_STRATEGY)
     @Bean(BEAN_DEVICE_FINGERPRINT_STRATEGY)
     @RefreshScope
-<<<<<<< HEAD
-    public DeviceFingerprintStrategy deviceFingerprintStrategy(
-            final List<DeviceFingerprintComponentExtractor> extractors) {
-        final var properties =
-                casProperties.getAuthn().getMfa().getTrusted().getDeviceFingerprint();
-=======
     public DeviceFingerprintStrategy deviceFingerprintStrategy(final List<DeviceFingerprintComponentExtractor> extractors) {
         final DeviceFingerprintProperties properties = casProperties.getAuthn().getMfa().getTrusted().getDeviceFingerprint();
->>>>>>> 6050687e
         return new DefaultDeviceFingerprintStrategy(extractors, properties.getComponentSeparator());
     }
 
@@ -156,13 +131,8 @@
     @Bean(BEAN_DEVICE_FINGERPRINT_COOKIE_CIPHER_EXECUTOR)
     @RefreshScope
     public CipherExecutor deviceFingerprintCookieCipherExecutor() {
-<<<<<<< HEAD
         final var crypto =
-                casProperties.getAuthn().getMfa().getTrusted().getDeviceFingerprint().getCookie().getCrypto();
-=======
-        final EncryptionJwtSigningJwtCryptographyProperties crypto =
             casProperties.getAuthn().getMfa().getTrusted().getDeviceFingerprint().getCookie().getCrypto();
->>>>>>> 6050687e
 
         var enabled = crypto.isEnabled();
         if (!enabled && (StringUtils.isNotBlank(crypto.getEncryption().getKey())) && StringUtils.isNotBlank(crypto.getSigning().getKey())) {
