package org.apereo.cas.support.saml.authentication.principal;

import lombok.extern.slf4j.Slf4j;
import org.apereo.cas.authentication.CoreAuthenticationTestUtils;
import org.apereo.cas.authentication.principal.Response;
import org.apereo.cas.authentication.principal.ResponseBuilder;
import org.apereo.cas.authentication.principal.ServiceFactory;
import org.apereo.cas.support.saml.AbstractOpenSamlTests;
import org.apereo.cas.support.saml.SamlProtocolConstants;
import org.apereo.cas.support.saml.config.SamlGoogleAppsConfiguration;
import org.apereo.cas.util.CompressionUtils;
import org.apereo.cas.util.spring.ApplicationContextProvider;
import org.junit.Before;
import org.junit.Test;
import org.springframework.beans.factory.annotation.Autowired;
import org.springframework.beans.factory.annotation.Qualifier;
import org.springframework.context.annotation.Import;
import org.springframework.mock.web.MockHttpServletRequest;
import org.springframework.test.context.TestPropertySource;

import static org.junit.Assert.*;

/**
 * Test cases for {@link GoogleAccountsServiceFactory}.
 *
 * @author Misagh Moayyed
 * @since 4.2
 */
@Import(SamlGoogleAppsConfiguration.class)
@TestPropertySource(locations = "classpath:/gapps.properties")
@Slf4j
public class GoogleAccountsServiceFactoryTests extends AbstractOpenSamlTests {
    @Autowired
    @Qualifier("googleAccountsServiceFactory")
    private ServiceFactory factory;

    @Autowired
    @Qualifier("googleAccountsServiceResponseBuilder")
    private ResponseBuilder<GoogleAccountsService> googleAccountsServiceResponseBuilder;

    @Autowired
    private ApplicationContextProvider applicationContextProvider;

    @Before
    public void init() {
        this.applicationContextProvider.setApplicationContext(this.applicationContext);
    }

    @Test
    public void verifyNoService() {
        assertNull(factory.createService(new MockHttpServletRequest()));
    }

    @Test
<<<<<<< HEAD
    public void verifyAuthnRequest() throws Exception {
        final var request = new MockHttpServletRequest();
        final var samlRequest = "<?xml version=\"1.0\" encoding=\"UTF-8\"?>"
=======
    public void verifyAuthnRequest() {
        final MockHttpServletRequest request = new MockHttpServletRequest();
        final String samlRequest = "<?xml version=\"1.0\" encoding=\"UTF-8\"?>"
>>>>>>> d26d01e4
                + "<samlp:AuthnRequest xmlns:samlp=\"urn:oasis:names:tc:SAML:2.0:protocol\" "
                + "ID=\"5545454455\" Version=\"2.0\" IssueInstant=\"Value\" "
                + "ProtocolBinding=\"urn:oasis:names.tc:SAML:2.0:bindings:HTTP-Redirect\" "
                + "ProviderName=\"https://localhost:8443/myRutgers\" AssertionConsumerServiceURL=\"https://localhost:8443/myRutgers\"/>";
        request.setParameter(SamlProtocolConstants.PARAMETER_SAML_REQUEST, encodeMessage(samlRequest));

        final var service = (GoogleAccountsService) this.factory.createService(request);
        service.setPrincipal(CoreAuthenticationTestUtils.getPrincipal().getId());
        assertNotNull(service);
        final var response = googleAccountsServiceResponseBuilder.build(service, "SAMPLE_TICKET",
                CoreAuthenticationTestUtils.getAuthentication());
        assertNotNull(response);
    }

    private static String encodeMessage(final String xmlString) {
        return CompressionUtils.deflate(xmlString);
    }
}<|MERGE_RESOLUTION|>--- conflicted
+++ resolved
@@ -52,15 +52,9 @@
     }
 
     @Test
-<<<<<<< HEAD
-    public void verifyAuthnRequest() throws Exception {
+    public void verifyAuthnRequest() {
         final var request = new MockHttpServletRequest();
         final var samlRequest = "<?xml version=\"1.0\" encoding=\"UTF-8\"?>"
-=======
-    public void verifyAuthnRequest() {
-        final MockHttpServletRequest request = new MockHttpServletRequest();
-        final String samlRequest = "<?xml version=\"1.0\" encoding=\"UTF-8\"?>"
->>>>>>> d26d01e4
                 + "<samlp:AuthnRequest xmlns:samlp=\"urn:oasis:names:tc:SAML:2.0:protocol\" "
                 + "ID=\"5545454455\" Version=\"2.0\" IssueInstant=\"Value\" "
                 + "ProtocolBinding=\"urn:oasis:names.tc:SAML:2.0:bindings:HTTP-Redirect\" "
