package org.apereo.cas.web.flow;

import edu.internet2.middleware.grouperClient.ws.beans.WsGetGroupsResult;
import edu.internet2.middleware.grouperClientExt.org.apache.commons.lang3.StringUtils;
import lombok.extern.slf4j.Slf4j;
import org.apereo.cas.CentralAuthenticationService;
import org.apereo.cas.authentication.Authentication;
import org.apereo.cas.authentication.AuthenticationException;
import org.apereo.cas.authentication.AuthenticationServiceSelectionPlan;
import org.apereo.cas.authentication.AuthenticationSystemSupport;
import org.apereo.cas.authentication.MultifactorAuthenticationUtils;
import org.apereo.cas.authentication.principal.Principal;
import org.apereo.cas.configuration.CasConfigurationProperties;
import org.apereo.cas.grouper.GrouperFacade;
import org.apereo.cas.grouper.GrouperGroupField;
import org.apereo.cas.services.MultifactorAuthenticationProvider;
import org.apereo.cas.services.MultifactorAuthenticationProviderSelector;
import org.apereo.cas.services.RegisteredService;
import org.apereo.cas.services.ServicesManager;
import org.apereo.cas.ticket.registry.TicketRegistrySupport;
import org.apereo.cas.util.CollectionUtils;
import org.apereo.cas.web.flow.authentication.BaseMultifactorAuthenticationProviderEventResolver;
import org.apereo.cas.web.support.WebUtils;
import org.apereo.inspektr.audit.annotation.Audit;
import org.springframework.web.util.CookieGenerator;
import org.springframework.webflow.execution.Event;
import org.springframework.webflow.execution.RequestContext;

import java.util.Collection;
import java.util.Map;
import java.util.Optional;
import java.util.Set;
import java.util.function.Function;
import java.util.stream.Collectors;
import java.util.stream.Stream;

/**
 * This is {@link GrouperMultifactorAuthenticationPolicyEventResolver}.
 *
 * @author Misagh Moayyed
 * @since 5.0.0
 */
@Slf4j
public class GrouperMultifactorAuthenticationPolicyEventResolver extends BaseMultifactorAuthenticationProviderEventResolver {
    private final String grouperField;
    private final GrouperFacade grouperFacade;

    public GrouperMultifactorAuthenticationPolicyEventResolver(final AuthenticationSystemSupport authenticationSystemSupport,
                                                               final CentralAuthenticationService centralAuthenticationService,
                                                               final ServicesManager servicesManager,
                                                               final TicketRegistrySupport ticketRegistrySupport,
                                                               final CookieGenerator warnCookieGenerator,
                                                               final AuthenticationServiceSelectionPlan authenticationSelectionStrategies,
                                                               final MultifactorAuthenticationProviderSelector selector,
                                                               final CasConfigurationProperties casProperties,
                                                               final GrouperFacade grouperFacade) {
        super(authenticationSystemSupport, centralAuthenticationService, servicesManager, ticketRegistrySupport, warnCookieGenerator,
            authenticationSelectionStrategies, selector);
        grouperField = casProperties.getAuthn().getMfa().getGrouperGroupField().toUpperCase();
        this.grouperFacade = grouperFacade;
    }

    @Override
    public Set<Event> resolveInternal(final RequestContext context) {
        final var service = resolveRegisteredServiceInRequestContext(context);
        final var authentication = WebUtils.getAuthentication(context);

        if (StringUtils.isBlank(grouperField)) {
            LOGGER.debug("No group field is defined to process for Grouper multifactor trigger");
            return null;
        }
        if (authentication == null || service == null) {
            LOGGER.debug("No authentication or service is available to determine event for principal");
            return null;
        }

<<<<<<< HEAD
        final var principal = authentication.getPrincipal();
        final var results = GrouperFacade.getGroupsForSubjectId(principal.getId());
=======
        final Principal principal = authentication.getPrincipal();
        final Collection<WsGetGroupsResult> results = grouperFacade.getGroupsForSubjectId(principal.getId());
>>>>>>> 8ea30116
        if (results.isEmpty()) {
            LOGGER.debug("No groups could be found for [{}] to resolve events for MFA", principal);
            return null;
        }

<<<<<<< HEAD
        final var providerMap =
                MultifactorAuthenticationUtils.getAvailableMultifactorAuthenticationProviders(this.applicationContext);
=======
        final Map<String, MultifactorAuthenticationProvider> providerMap =
            MultifactorAuthenticationUtils.getAvailableMultifactorAuthenticationProviders(this.applicationContext);
>>>>>>> 8ea30116
        if (providerMap == null || providerMap.isEmpty()) {
            LOGGER.error("No multifactor authentication providers are available in the application context");
            throw new AuthenticationException();
        }

        final var groupField = GrouperGroupField.valueOf(grouperField);

<<<<<<< HEAD
        final var values = results.stream()
                .map(wsGetGroupsResult -> Stream.of(wsGetGroupsResult.getWsGroups()))
                .flatMap(Function.identity())
                .map(g -> GrouperFacade.getGrouperGroupAttribute(groupField, g))
                .collect(Collectors.toSet());
=======
        final Set<String> values = results.stream()
            .map(wsGetGroupsResult -> Stream.of(wsGetGroupsResult.getWsGroups()))
            .flatMap(Function.identity())
            .map(g -> GrouperFacade.getGrouperGroupAttribute(groupField, g))
            .collect(Collectors.toSet());
>>>>>>> 8ea30116

        final var providerFound = resolveProvider(providerMap, values);

        if (providerFound.isPresent()) {
            final var provider = providerFound.get();
            if (provider.isAvailable(service)) {
                LOGGER.debug("Attempting to build event based on the authentication provider [{}] and service [{}]",
<<<<<<< HEAD
                        provider, service.getName());
                final var event = validateEventIdForMatchingTransitionInContext(provider.getId(), context,
                        buildEventAttributeMap(authentication.getPrincipal(), service, provider));
=======
                    provider, service.getName());
                final Event event = validateEventIdForMatchingTransitionInContext(provider.getId(), context,
                    buildEventAttributeMap(authentication.getPrincipal(), service, provider));
>>>>>>> 8ea30116
                return CollectionUtils.wrapSet(event);
            }
            LOGGER.warn("Located multifactor provider [{}], yet the provider cannot be reached or verified", providerFound.get());
            return null;
        }
        LOGGER.debug("No multifactor provider could be found based on [{}]'s Grouper groups", principal.getId());
        return null;
    }

    @Audit(action = "AUTHENTICATION_EVENT",
        actionResolverName = "AUTHENTICATION_EVENT_ACTION_RESOLVER",
        resourceResolverName = "AUTHENTICATION_EVENT_RESOURCE_RESOLVER")
    @Override
    public Event resolveSingle(final RequestContext context) {
        return super.resolveSingle(context);
    }
}<|MERGE_RESOLUTION|>--- conflicted
+++ resolved
@@ -74,25 +74,15 @@
             return null;
         }
 
-<<<<<<< HEAD
         final var principal = authentication.getPrincipal();
-        final var results = GrouperFacade.getGroupsForSubjectId(principal.getId());
-=======
-        final Principal principal = authentication.getPrincipal();
-        final Collection<WsGetGroupsResult> results = grouperFacade.getGroupsForSubjectId(principal.getId());
->>>>>>> 8ea30116
+        final var results = grouperFacade.getGroupsForSubjectId(principal.getId());
         if (results.isEmpty()) {
             LOGGER.debug("No groups could be found for [{}] to resolve events for MFA", principal);
             return null;
         }
 
-<<<<<<< HEAD
         final var providerMap =
-                MultifactorAuthenticationUtils.getAvailableMultifactorAuthenticationProviders(this.applicationContext);
-=======
-        final Map<String, MultifactorAuthenticationProvider> providerMap =
             MultifactorAuthenticationUtils.getAvailableMultifactorAuthenticationProviders(this.applicationContext);
->>>>>>> 8ea30116
         if (providerMap == null || providerMap.isEmpty()) {
             LOGGER.error("No multifactor authentication providers are available in the application context");
             throw new AuthenticationException();
@@ -100,19 +90,11 @@
 
         final var groupField = GrouperGroupField.valueOf(grouperField);
 
-<<<<<<< HEAD
         final var values = results.stream()
-                .map(wsGetGroupsResult -> Stream.of(wsGetGroupsResult.getWsGroups()))
-                .flatMap(Function.identity())
-                .map(g -> GrouperFacade.getGrouperGroupAttribute(groupField, g))
-                .collect(Collectors.toSet());
-=======
-        final Set<String> values = results.stream()
             .map(wsGetGroupsResult -> Stream.of(wsGetGroupsResult.getWsGroups()))
             .flatMap(Function.identity())
             .map(g -> GrouperFacade.getGrouperGroupAttribute(groupField, g))
             .collect(Collectors.toSet());
->>>>>>> 8ea30116
 
         final var providerFound = resolveProvider(providerMap, values);
 
@@ -120,15 +102,9 @@
             final var provider = providerFound.get();
             if (provider.isAvailable(service)) {
                 LOGGER.debug("Attempting to build event based on the authentication provider [{}] and service [{}]",
-<<<<<<< HEAD
-                        provider, service.getName());
+                    provider, service.getName());
                 final var event = validateEventIdForMatchingTransitionInContext(provider.getId(), context,
-                        buildEventAttributeMap(authentication.getPrincipal(), service, provider));
-=======
-                    provider, service.getName());
-                final Event event = validateEventIdForMatchingTransitionInContext(provider.getId(), context,
                     buildEventAttributeMap(authentication.getPrincipal(), service, provider));
->>>>>>> 8ea30116
                 return CollectionUtils.wrapSet(event);
             }
             LOGGER.warn("Located multifactor provider [{}], yet the provider cannot be reached or verified", providerFound.get());
