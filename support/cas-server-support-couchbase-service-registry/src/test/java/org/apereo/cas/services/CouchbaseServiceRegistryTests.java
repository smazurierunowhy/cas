package org.apereo.cas.services;

import lombok.extern.slf4j.Slf4j;
import org.apereo.cas.category.CouchbaseCategory;
import org.apereo.cas.config.CouchbaseServiceRegistryConfiguration;
import org.apereo.cas.util.junit.ConditionalIgnore;
import org.apereo.cas.util.junit.RunningContinuousIntegrationCondition;
<<<<<<< HEAD
import org.junit.ClassRule;
import org.junit.Rule;
import org.junit.Test;
import org.junit.experimental.categories.Category;
import org.junit.jupiter.api.BeforeEach;
=======
import org.junit.experimental.categories.Category;
import org.junit.runner.RunWith;
import org.junit.runners.Parameterized;
>>>>>>> bdc918c3
import org.springframework.beans.factory.annotation.Autowired;
import org.springframework.beans.factory.annotation.Qualifier;
import org.springframework.boot.test.context.SpringBootTest;
import org.springframework.cloud.autoconfigure.RefreshAutoConfiguration;

import java.util.Arrays;
import java.util.Collection;

/**
 * This is {@link CouchbaseServiceRegistryTests}.
 *
 * @author Misagh Moayyed
 * @since 4.2.0
 */
@SpringBootTest(classes = {
    RefreshAutoConfiguration.class,
    CouchbaseServiceRegistryConfiguration.class
},
    properties = {
        "cas.serviceRegistry.couchbase.password=password",
        "cas.serviceRegistry.couchbase.bucket=testbucket"
    })
@Slf4j
@Category(CouchbaseCategory.class)
@ConditionalIgnore(condition = RunningContinuousIntegrationCondition.class)
@RunWith(Parameterized.class)
public class CouchbaseServiceRegistryTests extends AbstractServiceRegistryTests {

    @Autowired
    @Qualifier("couchbaseServiceRegistry")
    private ServiceRegistry serviceRegistry;

<<<<<<< HEAD
    @BeforeEach
    public void initialize() {
        final var services = this.serviceRegistry.load();
        services.forEach(service -> this.serviceRegistry.delete(service));
    }

    @Test
    public void verifySaveAndLoad() {
        final List<RegisteredService> list = new ArrayList<>();
        for (var i = 0; i < LOAD_SIZE; i++) {
            final var svc = buildService(i);
            list.add(svc);
            this.serviceRegistry.save(svc);
            final var svc2 = this.serviceRegistry.findServiceById(svc.getId());
            assertNotNull(svc2);
            this.serviceRegistry.delete(svc2);
        }
        assertTrue(this.serviceRegistry.load().isEmpty());
    }

    private static RegisteredService buildService(final int i) {
        final var rs = RegisteredServiceTestUtils.getRegisteredService("^http://www.serviceid" + i + ".org");

        final Map<String, RegisteredServiceProperty> propertyMap = new HashMap<>();
        final var property = new DefaultRegisteredServiceProperty();
        final Set<String> values = new HashSet<>();
        values.add("value1");
        values.add("value2");
        property.setValues(values);
        propertyMap.put("field1", property);
        rs.setProperties(propertyMap);
        return rs;
=======
    public CouchbaseServiceRegistryTests(final Class<? extends RegisteredService> registeredServiceClass) {
        super(registeredServiceClass);
    }

    @Override
    public ServiceRegistry getNewServiceRegistry() {
        return this.serviceRegistry;
    }

    @Parameterized.Parameters
    public static Collection<Object> getTestParameters() {
        return Arrays.asList(RegexRegisteredService.class);
>>>>>>> bdc918c3
    }
}<|MERGE_RESOLUTION|>--- conflicted
+++ resolved
@@ -5,17 +5,9 @@
 import org.apereo.cas.config.CouchbaseServiceRegistryConfiguration;
 import org.apereo.cas.util.junit.ConditionalIgnore;
 import org.apereo.cas.util.junit.RunningContinuousIntegrationCondition;
-<<<<<<< HEAD
-import org.junit.ClassRule;
-import org.junit.Rule;
-import org.junit.Test;
-import org.junit.experimental.categories.Category;
-import org.junit.jupiter.api.BeforeEach;
-=======
 import org.junit.experimental.categories.Category;
 import org.junit.runner.RunWith;
 import org.junit.runners.Parameterized;
->>>>>>> bdc918c3
 import org.springframework.beans.factory.annotation.Autowired;
 import org.springframework.beans.factory.annotation.Qualifier;
 import org.springframework.boot.test.context.SpringBootTest;
@@ -48,40 +40,6 @@
     @Qualifier("couchbaseServiceRegistry")
     private ServiceRegistry serviceRegistry;
 
-<<<<<<< HEAD
-    @BeforeEach
-    public void initialize() {
-        final var services = this.serviceRegistry.load();
-        services.forEach(service -> this.serviceRegistry.delete(service));
-    }
-
-    @Test
-    public void verifySaveAndLoad() {
-        final List<RegisteredService> list = new ArrayList<>();
-        for (var i = 0; i < LOAD_SIZE; i++) {
-            final var svc = buildService(i);
-            list.add(svc);
-            this.serviceRegistry.save(svc);
-            final var svc2 = this.serviceRegistry.findServiceById(svc.getId());
-            assertNotNull(svc2);
-            this.serviceRegistry.delete(svc2);
-        }
-        assertTrue(this.serviceRegistry.load().isEmpty());
-    }
-
-    private static RegisteredService buildService(final int i) {
-        final var rs = RegisteredServiceTestUtils.getRegisteredService("^http://www.serviceid" + i + ".org");
-
-        final Map<String, RegisteredServiceProperty> propertyMap = new HashMap<>();
-        final var property = new DefaultRegisteredServiceProperty();
-        final Set<String> values = new HashSet<>();
-        values.add("value1");
-        values.add("value2");
-        property.setValues(values);
-        propertyMap.put("field1", property);
-        rs.setProperties(propertyMap);
-        return rs;
-=======
     public CouchbaseServiceRegistryTests(final Class<? extends RegisteredService> registeredServiceClass) {
         super(registeredServiceClass);
     }
@@ -94,6 +52,5 @@
     @Parameterized.Parameters
     public static Collection<Object> getTestParameters() {
         return Arrays.asList(RegexRegisteredService.class);
->>>>>>> bdc918c3
     }
 }