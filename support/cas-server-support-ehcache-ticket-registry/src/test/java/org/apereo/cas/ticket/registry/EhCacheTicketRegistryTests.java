package org.apereo.cas.ticket.registry;

import lombok.SneakyThrows;
import lombok.extern.slf4j.Slf4j;
import net.sf.ehcache.distribution.CacheReplicator;
import org.apereo.cas.config.CasCoreAuthenticationConfiguration;
import org.apereo.cas.config.CasCoreAuthenticationHandlersConfiguration;
import org.apereo.cas.config.CasCoreAuthenticationMetadataConfiguration;
import org.apereo.cas.config.CasCoreAuthenticationPolicyConfiguration;
import org.apereo.cas.config.CasCoreAuthenticationPrincipalConfiguration;
import org.apereo.cas.config.CasCoreAuthenticationServiceSelectionStrategyConfiguration;
import org.apereo.cas.config.CasCoreAuthenticationSupportConfiguration;
import org.apereo.cas.config.CasCoreConfiguration;
import org.apereo.cas.config.CasCoreHttpConfiguration;
import org.apereo.cas.config.CasCoreServicesAuthenticationConfiguration;
import org.apereo.cas.config.CasCoreServicesConfiguration;
import org.apereo.cas.config.CasCoreTicketCatalogConfiguration;
import org.apereo.cas.config.CasCoreTicketsConfiguration;
import org.apereo.cas.config.CasCoreUtilConfiguration;
import org.apereo.cas.config.CasCoreWebConfiguration;
import org.apereo.cas.config.CasPersonDirectoryConfiguration;
import org.apereo.cas.config.EhcacheTicketRegistryConfiguration;
import org.apereo.cas.config.EhcacheTicketRegistryTicketCatalogConfiguration;
import org.apereo.cas.config.support.CasWebApplicationServiceFactoryConfiguration;
import org.apereo.cas.logout.config.CasCoreLogoutConfiguration;
import org.junit.runner.RunWith;
import org.junit.runners.Parameterized;
import org.springframework.beans.factory.annotation.Autowired;
import org.springframework.beans.factory.annotation.Qualifier;
import org.springframework.boot.test.context.SpringBootTest;
import org.springframework.cloud.autoconfigure.RefreshAutoConfiguration;
import org.springframework.context.annotation.Bean;
import org.springframework.context.annotation.Configuration;

import java.util.Arrays;
import java.util.Collection;

import static org.mockito.Mockito.*;

/**
 * Unit test for {@link EhCacheTicketRegistry}.
 *
 * @author Scott Battaglia
 * @since 3.0.0
 */
@RunWith(Parameterized.class)
@SpringBootTest(classes = {
    EhCacheTicketRegistryTests.EhcacheTicketRegistryTestConfiguration.class,
    EhcacheTicketRegistryConfiguration.class,
    RefreshAutoConfiguration.class,
    EhcacheTicketRegistryTicketCatalogConfiguration.class,
    CasCoreTicketsConfiguration.class,
    CasCoreTicketCatalogConfiguration.class,
    CasCoreUtilConfiguration.class,
    CasPersonDirectoryConfiguration.class,
    CasCoreLogoutConfiguration.class,
    CasCoreAuthenticationConfiguration.class,
    CasCoreServicesAuthenticationConfiguration.class,
    CasCoreAuthenticationPrincipalConfiguration.class,
    CasCoreAuthenticationPolicyConfiguration.class,
    CasCoreAuthenticationMetadataConfiguration.class,
    CasCoreAuthenticationSupportConfiguration.class,
    CasCoreAuthenticationHandlersConfiguration.class,
    CasCoreHttpConfiguration.class,
    RefreshAutoConfiguration.class,
    CasCoreConfiguration.class,
    CasCoreAuthenticationServiceSelectionStrategyConfiguration.class,
    CasCoreServicesConfiguration.class,
    CasCoreWebConfiguration.class,
    CasWebApplicationServiceFactoryConfiguration.class})
@Slf4j
public class EhCacheTicketRegistryTests extends AbstractTicketRegistryTests {

    @Autowired
    @Qualifier("ticketRegistry")
    private TicketRegistry ticketRegistry;

    public EhCacheTicketRegistryTests(final boolean useEncryption) {
        super(useEncryption);
    }

    @Parameterized.Parameters
    public static Collection<Object> getTestParameters() {
        return Arrays.asList(false, true);
    }

    @Override
    public TicketRegistry getNewTicketRegistry() {
        return ticketRegistry;
    }


    @Configuration("EhcacheTicketRegistryTestConfiguration")
    public static class EhcacheTicketRegistryTestConfiguration {
        @Bean
        @SneakyThrows
        public CacheReplicator ticketRMISynchronousCacheReplicator() {
<<<<<<< HEAD
            return new NoOpCacheReplicator();
        }

        private static class NoOpCacheReplicator implements CacheReplicator {
            @Override
            public boolean isReplicateUpdatesViaCopy() {
                return false;
            }

            @Override
            public boolean notAlive() {
                return false;
            }

            @Override
            public boolean alive() {
                return false;
            }

            @Override
            public void notifyElementRemoved(final Ehcache ehcache, final Element element) throws CacheException {
            }

            @Override
            public void notifyElementPut(final Ehcache ehcache, final Element element) throws CacheException {
            }

            @Override
            public void notifyElementUpdated(final Ehcache ehcache, final Element element) throws CacheException {
            }

            @Override
            public void notifyElementExpired(final Ehcache ehcache, final Element element) {
            }

            @Override
            public void notifyElementEvicted(final Ehcache ehcache, final Element element) {
            }

            @Override
            public void notifyRemoveAll(final Ehcache ehcache) {
            }

            @Override
            public void dispose() {
            }

            @Override
            public Object clone() throws CloneNotSupportedException {
                return super.clone();
            }
=======
            final CacheReplicator replicator = mock(CacheReplicator.class);
            when(replicator.isReplicateUpdatesViaCopy()).thenReturn(false);
            when(replicator.notAlive()).thenReturn(false);
            when(replicator.alive()).thenReturn(false);
            when(replicator.clone()).thenReturn(null);
            return replicator;
>>>>>>> 335fb37e
        }
    }
}<|MERGE_RESOLUTION|>--- conflicted
+++ resolved
@@ -95,66 +95,12 @@
         @Bean
         @SneakyThrows
         public CacheReplicator ticketRMISynchronousCacheReplicator() {
-<<<<<<< HEAD
-            return new NoOpCacheReplicator();
-        }
-
-        private static class NoOpCacheReplicator implements CacheReplicator {
-            @Override
-            public boolean isReplicateUpdatesViaCopy() {
-                return false;
-            }
-
-            @Override
-            public boolean notAlive() {
-                return false;
-            }
-
-            @Override
-            public boolean alive() {
-                return false;
-            }
-
-            @Override
-            public void notifyElementRemoved(final Ehcache ehcache, final Element element) throws CacheException {
-            }
-
-            @Override
-            public void notifyElementPut(final Ehcache ehcache, final Element element) throws CacheException {
-            }
-
-            @Override
-            public void notifyElementUpdated(final Ehcache ehcache, final Element element) throws CacheException {
-            }
-
-            @Override
-            public void notifyElementExpired(final Ehcache ehcache, final Element element) {
-            }
-
-            @Override
-            public void notifyElementEvicted(final Ehcache ehcache, final Element element) {
-            }
-
-            @Override
-            public void notifyRemoveAll(final Ehcache ehcache) {
-            }
-
-            @Override
-            public void dispose() {
-            }
-
-            @Override
-            public Object clone() throws CloneNotSupportedException {
-                return super.clone();
-            }
-=======
             final CacheReplicator replicator = mock(CacheReplicator.class);
             when(replicator.isReplicateUpdatesViaCopy()).thenReturn(false);
             when(replicator.notAlive()).thenReturn(false);
             when(replicator.alive()).thenReturn(false);
             when(replicator.clone()).thenReturn(null);
             return replicator;
->>>>>>> 335fb37e
         }
     }
 }