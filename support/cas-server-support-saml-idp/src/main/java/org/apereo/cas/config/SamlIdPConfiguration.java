--- conflicted
+++ resolved
@@ -166,13 +166,8 @@
     @Bean(initMethod = "initialize", destroyMethod = "destroy")
     @RefreshScope
     public SAMLArtifactMap samlArtifactMap() {
-<<<<<<< HEAD
         final var map = new CasSamlArtifactMap(ticketRegistry, samlArtifactTicketFactory(),
-            ticketGrantingTicketCookieGenerator);
-=======
-        final CasSamlArtifactMap map = new CasSamlArtifactMap(ticketRegistry, samlArtifactTicketFactory(),
             ticketGrantingTicketCookieGenerator.getIfAvailable());
->>>>>>> a93d8e40
         map.setArtifactLifetime(TimeUnit.SECONDS.toMillis(samlArtifactTicketExpirationPolicy().getTimeToLive()));
         return map;
     }
