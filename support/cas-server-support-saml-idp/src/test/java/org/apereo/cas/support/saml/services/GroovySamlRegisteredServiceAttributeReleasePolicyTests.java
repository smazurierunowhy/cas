--- conflicted
+++ resolved
@@ -33,11 +33,7 @@
         final var filter = new GroovySamlRegisteredServiceAttributeReleasePolicy();
         filter.setGroovyScript("classpath:saml-groovy-attrs.groovy");
         filter.setAllowedAttributes(CollectionUtils.wrapList("uid", "givenName", "displayName"));
-<<<<<<< HEAD
-        final var registeredService = SamlIdPTestUtils.getSamlRegisteredService();
-=======
-        final SamlRegisteredService registeredService = getSamlRegisteredServiceForTestShib();
->>>>>>> ed2ef15b
+        final var registeredService = getSamlRegisteredServiceForTestShib();
         registeredService.setAttributeReleasePolicy(filter);
         final Map attributes = filter.getAttributes(CoreAuthenticationTestUtils.getPrincipal(),
             CoreAuthenticationTestUtils.getService(), registeredService);
