--- conflicted
+++ resolved
@@ -20,13 +20,8 @@
      * When the credentials bear a Principal, succeed the authentication.
      */
     @Test
-<<<<<<< HEAD
-    public void verifyNonNullPrincipal() throws Exception {
+    public void verifyNonNullPrincipal() {
         final var credentials = new PrincipalBearingCredential(new DefaultPrincipalFactory().createPrincipal("scott"));
-=======
-    public void verifyNonNullPrincipal() {
-        final PrincipalBearingCredential credentials = new PrincipalBearingCredential(new DefaultPrincipalFactory().createPrincipal("scott"));
->>>>>>> 7fcd5d62
         assertNotNull(this.handler.authenticate(credentials));
     }
 
