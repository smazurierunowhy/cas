--- conflicted
+++ resolved
@@ -111,13 +111,6 @@
         return new OAuth20DefaultCasClientRedirectActionBuilder();
     }
 
-<<<<<<< HEAD
-=======
-    private String casOAuthCallbackUrl() {
-        return casProperties.getServer().getPrefix().concat(BASE_OAUTH20_URL + '/' + CALLBACK_AUTHORIZE_URL);
-    }
-
->>>>>>> 691693fa
     @RefreshScope
     @Bean
     public UrlResolver casCallbackUrlResolver() {
