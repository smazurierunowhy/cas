--- conflicted
+++ resolved
@@ -59,13 +59,9 @@
                 LOGGER.warn("Request OAuth code [{}] is not found or has expired", code);
                 return false;
             }
-<<<<<<< HEAD
-            final var serviceId = token.getService().getId();
-            final var codeRegisteredService = OAuth20Utils.getRegisteredOAuthServiceByRedirectUri(this.servicesManager, serviceId);
-=======
-            final String id = token.getService().getId();
-            final OAuthRegisteredService codeRegisteredService = OAuth20Utils.getRegisteredOAuthServiceByClientId(this.servicesManager, id);
->>>>>>> 8ab8154f
+            
+            final var id = token.getService().getId();
+            final var codeRegisteredService = OAuth20Utils.getRegisteredOAuthServiceByClientId(this.servicesManager, id);
 
             final var audit = AuditableContext.builder()
                 .service(token.getService())
