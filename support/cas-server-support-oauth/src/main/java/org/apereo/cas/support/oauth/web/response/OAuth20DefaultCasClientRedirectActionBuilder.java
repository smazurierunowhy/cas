--- conflicted
+++ resolved
@@ -20,14 +20,7 @@
 
     @Override
     public RedirectAction build(final CasClient casClient, final WebContext context) {
-<<<<<<< HEAD
         final var casConfiguration = casClient.getConfiguration();
-        final var redirectionUrl = CommonUtils.constructRedirectUrl(casConfiguration.getLoginUrl(),
-            CasProtocolConstants.PARAMETER_SERVICE,
-            casClient.computeFinalCallbackUrl(context),
-            casConfiguration.isRenew(), casConfiguration.isGateway());
-=======
-        final CasConfiguration casConfiguration = casClient.getConfiguration();
         return build(casClient, context, casConfiguration.isRenew(), casConfiguration.isGateway());
     }
 
@@ -45,7 +38,6 @@
                 CasProtocolConstants.PARAMETER_SERVICE,
                 casClient.computeFinalCallbackUrl(context),
                 renew, gateway);
->>>>>>> c8748e04
         LOGGER.debug("Final redirect url is [{}]", redirectionUrl);
         return RedirectAction.redirect(redirectionUrl);
     }
