package org.apereo.cas.support.oauth.web.response.callback;

import lombok.AllArgsConstructor;
import lombok.SneakyThrows;
import lombok.extern.slf4j.Slf4j;
import org.apache.commons.lang3.StringUtils;
import org.apache.commons.lang3.tuple.Pair;
import org.apache.http.NameValuePair;
import org.apache.http.client.utils.URIBuilder;
import org.apereo.cas.support.oauth.OAuth20Constants;
import org.apereo.cas.support.oauth.OAuth20ResponseTypes;
import org.apereo.cas.support.oauth.web.response.accesstoken.OAuth20TokenGenerator;
import org.apereo.cas.support.oauth.web.response.accesstoken.ext.AccessTokenRequestDataHolder;
import org.apereo.cas.ticket.ExpirationPolicy;
import org.apereo.cas.ticket.accesstoken.AccessToken;
import org.apereo.cas.ticket.refreshtoken.RefreshToken;
import org.apereo.cas.util.EncodingUtils;
import org.pac4j.core.context.J2EContext;
import org.springframework.web.servlet.View;
import org.springframework.web.servlet.view.RedirectView;

import java.util.ArrayList;
import java.util.List;

/**
 * This is {@link OAuth20TokenAuthorizationResponseBuilder}.
 *
 * @author Misagh Moayyed
 * @since 5.2.0
 */
@Slf4j
@AllArgsConstructor
public class OAuth20TokenAuthorizationResponseBuilder implements OAuth20AuthorizationResponseBuilder {

    private final OAuth20TokenGenerator accessTokenGenerator;
    private final ExpirationPolicy accessTokenExpirationPolicy;

    @Override
    @SneakyThrows
    public View build(final J2EContext context, final String clientId, final AccessTokenRequestDataHolder holder) {

        final var redirectUri = context.getRequestParameter(OAuth20Constants.REDIRECT_URI);
        LOGGER.debug("Authorize request verification successful for client [{}] with redirect uri [{}]", clientId, redirectUri);
<<<<<<< HEAD
        final var accessToken = accessTokenGenerator.generate(holder);
        LOGGER.debug("Generated OAuth access token: [{}]", accessToken.getKey());
        return buildCallbackUrlResponseType(holder, redirectUri, accessToken.getKey(), new ArrayList<>(), accessToken.getValue(), context);
=======
        final Pair<AccessToken, RefreshToken> accessToken = accessTokenGenerator.generate(holder);
        final AccessToken key = accessToken.getKey();
        LOGGER.debug("Generated OAuth access token: [{}]", key);
        return buildCallbackUrlResponseType(holder, redirectUri, key, new ArrayList<>(), accessToken.getValue(), context);
>>>>>>> 7fcd5d62

    }


    /**
     * Build callback url response type string.
     *
     * @param holder       the holder
     * @param redirectUri  the redirect uri
     * @param accessToken  the access token
     * @param params       the params
     * @param refreshToken the refresh token
     * @param context      the context
     * @return the string
     * @throws Exception the exception
     */
    protected View buildCallbackUrlResponseType(final AccessTokenRequestDataHolder holder,
                                                final String redirectUri,
                                                final AccessToken accessToken,
                                                final List<NameValuePair> params,
                                                final RefreshToken refreshToken,
                                                final J2EContext context) throws Exception {
        final var state = holder.getAuthentication().getAttributes().get(OAuth20Constants.STATE).toString();
        final var nonce = holder.getAuthentication().getAttributes().get(OAuth20Constants.NONCE).toString();

        final var builder = new URIBuilder(redirectUri);
        final var stringBuilder = new StringBuilder();
        stringBuilder.append(OAuth20Constants.ACCESS_TOKEN)
            .append('=')
            .append(accessToken.getId())
            .append('&')
            .append(OAuth20Constants.TOKEN_TYPE)
            .append('=')
            .append(OAuth20Constants.TOKEN_TYPE_BEARER)
            .append('&')
            .append(OAuth20Constants.EXPIRES_IN)
            .append('=')
            .append(accessTokenExpirationPolicy.getTimeToLive());

        if (refreshToken != null) {
            stringBuilder.append('&')
                .append(OAuth20Constants.REFRESH_TOKEN)
                .append('=')
                .append(refreshToken.getId());
        }

        params.forEach(p -> stringBuilder.append('&')
            .append(p.getName())
            .append('=')
            .append(p.getValue()));

        if (StringUtils.isNotBlank(state)) {
            stringBuilder.append('&')
                .append(OAuth20Constants.STATE)
                .append('=')
                .append(EncodingUtils.urlEncode(state));
        }
        if (StringUtils.isNotBlank(nonce)) {
            stringBuilder.append('&')
                .append(OAuth20Constants.NONCE)
                .append('=')
                .append(EncodingUtils.urlEncode(nonce));
        }
        builder.setFragment(stringBuilder.toString());
        final var url = builder.toString();

        LOGGER.debug("Redirecting to URL [{}]", url);
        return new RedirectView(url);
    }

    @Override
    public boolean supports(final J2EContext context) {
        final var responseType = context.getRequestParameter(OAuth20Constants.RESPONSE_TYPE);
        return StringUtils.equalsIgnoreCase(responseType, OAuth20ResponseTypes.TOKEN.getType());
    }
}<|MERGE_RESOLUTION|>--- conflicted
+++ resolved
@@ -41,16 +41,10 @@
 
         final var redirectUri = context.getRequestParameter(OAuth20Constants.REDIRECT_URI);
         LOGGER.debug("Authorize request verification successful for client [{}] with redirect uri [{}]", clientId, redirectUri);
-<<<<<<< HEAD
         final var accessToken = accessTokenGenerator.generate(holder);
-        LOGGER.debug("Generated OAuth access token: [{}]", accessToken.getKey());
-        return buildCallbackUrlResponseType(holder, redirectUri, accessToken.getKey(), new ArrayList<>(), accessToken.getValue(), context);
-=======
-        final Pair<AccessToken, RefreshToken> accessToken = accessTokenGenerator.generate(holder);
         final AccessToken key = accessToken.getKey();
         LOGGER.debug("Generated OAuth access token: [{}]", key);
         return buildCallbackUrlResponseType(holder, redirectUri, key, new ArrayList<>(), accessToken.getValue(), context);
->>>>>>> 7fcd5d62
 
     }
 
