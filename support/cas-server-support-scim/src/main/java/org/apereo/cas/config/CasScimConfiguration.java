package org.apereo.cas.config;

import lombok.extern.slf4j.Slf4j;
import org.apache.commons.lang3.StringUtils;
import org.apereo.cas.configuration.CasConfigurationProperties;
import org.apereo.cas.configuration.model.support.scim.ScimProperties;
import org.apereo.cas.api.PrincipalProvisioner;
import org.apereo.cas.scim.v1.ScimV1PrincipalAttributeMapper;
import org.apereo.cas.scim.v1.ScimV1PrincipalProvisioner;
import org.apereo.cas.scim.v2.ScimV2PrincipalAttributeMapper;
import org.apereo.cas.scim.v2.ScimV2PrincipalProvisioner;
import org.apereo.cas.web.flow.CasWebflowConfigurer;
import org.apereo.cas.web.flow.CasWebflowExecutionPlan;
import org.apereo.cas.web.flow.CasWebflowExecutionPlanConfigurer;
import org.apereo.cas.web.flow.PrincipalScimProvisionerAction;
import org.apereo.cas.web.flow.ScimWebflowConfigurer;
import org.springframework.beans.factory.BeanCreationException;
import org.springframework.beans.factory.annotation.Autowired;
import org.springframework.beans.factory.annotation.Qualifier;
import org.springframework.boot.autoconfigure.condition.ConditionalOnMissingBean;
import org.springframework.boot.context.properties.EnableConfigurationProperties;
import org.springframework.cloud.context.config.annotation.RefreshScope;
import org.springframework.context.ApplicationContext;
import org.springframework.context.annotation.Bean;
import org.springframework.context.annotation.Configuration;
import org.springframework.context.annotation.DependsOn;
import org.springframework.scheduling.annotation.EnableScheduling;
import org.springframework.webflow.definition.registry.FlowDefinitionRegistry;
import org.springframework.webflow.engine.builder.support.FlowBuilderServices;
import org.springframework.webflow.execution.Action;

/**
 * This is {@link CasScimConfiguration}.
 *
 * @author Misagh Moayyed
 * @since 5.1.0
 */
@Configuration("casScimConfiguration")
@EnableConfigurationProperties(CasConfigurationProperties.class)
@EnableScheduling
@Slf4j
public class CasScimConfiguration implements CasWebflowExecutionPlanConfigurer {
    @Autowired
    @Qualifier("loginFlowRegistry")
    private FlowDefinitionRegistry loginFlowDefinitionRegistry;

    @Autowired
    private FlowBuilderServices flowBuilderServices;

    @Autowired
    private CasConfigurationProperties casProperties;

    @Autowired
    private ApplicationContext applicationContext;

    @ConditionalOnMissingBean(name = "scimWebflowConfigurer")
    @Bean
    @DependsOn("defaultWebflowConfigurer")
    public CasWebflowConfigurer scimWebflowConfigurer() {
        return new ScimWebflowConfigurer(flowBuilderServices, loginFlowDefinitionRegistry, applicationContext, casProperties);
    }

    @RefreshScope
    @Bean
    @ConditionalOnMissingBean(name = "scim2PrincipalAttributeMapper")
    public ScimV2PrincipalAttributeMapper scim2PrincipalAttributeMapper() {
        return new ScimV2PrincipalAttributeMapper();
    }

    @RefreshScope
    @Bean
    @ConditionalOnMissingBean(name = "scim1PrincipalAttributeMapper")
    public ScimV1PrincipalAttributeMapper scim1PrincipalAttributeMapper() {
        return new ScimV1PrincipalAttributeMapper();
    }

    @RefreshScope
    @Bean
<<<<<<< HEAD
    public ScimProvisioner scimProvisioner() {
        final var scim = casProperties.getScim();
=======
    @ConditionalOnMissingBean(name = "scimProvisioner")
    public PrincipalProvisioner scimProvisioner() {
        final ScimProperties scim = casProperties.getScim();
        if (StringUtils.isBlank(scim.getTarget())) {
            throw new BeanCreationException("Scim target cannot be blank");
        }

>>>>>>> 8bcc657d
        if (casProperties.getScim().getVersion() == 1) {
            return new ScimV1PrincipalProvisioner(scim.getTarget(),
                scim.getOauthToken(),
                scim.getUsername(),
                scim.getPassword(),
                scim1PrincipalAttributeMapper());
        }
        return new ScimV2PrincipalProvisioner(scim.getTarget(),
            scim.getOauthToken(), scim.getUsername(), scim.getPassword(),
            scim2PrincipalAttributeMapper());
    }

    @ConditionalOnMissingBean(name = "principalScimProvisionerAction")
    @Bean
    @RefreshScope
    public Action principalScimProvisionerAction() {
        return new PrincipalScimProvisionerAction(scimProvisioner());
    }

    @Override
    public void configureWebflowExecutionPlan(final CasWebflowExecutionPlan plan) {
        plan.registerWebflowConfigurer(scimWebflowConfigurer());
    }
}<|MERGE_RESOLUTION|>--- conflicted
+++ resolved
@@ -76,18 +76,12 @@
 
     @RefreshScope
     @Bean
-<<<<<<< HEAD
-    public ScimProvisioner scimProvisioner() {
-        final var scim = casProperties.getScim();
-=======
     @ConditionalOnMissingBean(name = "scimProvisioner")
     public PrincipalProvisioner scimProvisioner() {
-        final ScimProperties scim = casProperties.getScim();
         if (StringUtils.isBlank(scim.getTarget())) {
             throw new BeanCreationException("Scim target cannot be blank");
         }
 
->>>>>>> 8bcc657d
         if (casProperties.getScim().getVersion() == 1) {
             return new ScimV1PrincipalProvisioner(scim.getTarget(),
                 scim.getOauthToken(),
