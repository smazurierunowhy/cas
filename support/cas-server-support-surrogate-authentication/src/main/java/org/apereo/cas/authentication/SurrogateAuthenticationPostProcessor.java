--- conflicted
+++ resolved
@@ -40,14 +40,9 @@
 
     @Override
     public void process(final AuthenticationBuilder builder, final AuthenticationTransaction transaction) throws AuthenticationException {
-<<<<<<< HEAD
         final var authentication = builder.build();
-        final var principal = authentication.getPrincipal();
-=======
-        final Authentication authentication = builder.build();
         final Principal primaryPrincipal = authentication.getPrincipal();
 
->>>>>>> 6050687e
         @NonNull
         final var targetUserId = surrogateCredentials.getSurrogateUsername();
 
@@ -61,12 +56,8 @@
             if (transaction.getService() != null) {
                 final var svc = this.servicesManager.findServiceBy(transaction.getService());
 
-<<<<<<< HEAD
-                final var serviceAccessAudit = AuditableContext.builder().service(transaction.getService())
-=======
                 final AuditableContext serviceAccessAudit = AuditableContext.builder()
                     .service(transaction.getService())
->>>>>>> 6050687e
                     .authentication(authentication)
                     .registeredService(svc)
                     .retrievePrincipalAttributesFromReleasePolicy(Boolean.TRUE)
