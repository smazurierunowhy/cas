--- conflicted
+++ resolved
@@ -63,13 +63,8 @@
             }
 
             LOGGER.debug("Received digest authentication request from credentials [{}] ", credentials);
-<<<<<<< HEAD
             final var serverResponse = credentials.calculateServerDigest(true,
-                    this.credentialRetriever.findCredential(credentials.getUsername(), this.realm));
-=======
-            final String serverResponse = credentials.calculateServerDigest(true,
                 this.credentialRetriever.findCredential(credentials.getUsername(), this.realm));
->>>>>>> 6050687e
 
             final var clientResponse = credentials.getToken();
             if (!serverResponse.equals(clientResponse)) {
