--- conflicted
+++ resolved
@@ -50,21 +50,15 @@
     @RefreshScope
     @ConditionalOnMissingBean(name = "authenticationThrottle")
     @Bean
-<<<<<<< HEAD
-    @Autowired
-    public ThrottledSubmissionHandlerInterceptor authenticationThrottle(@Qualifier("auditTrailExecutionPlan") final AuditTrailExecutionPlan auditTrailExecutionPlan) {
-        final var throttle = casProperties.getAuthn().getThrottle();
-=======
     @Lazy
     public ThrottledSubmissionHandlerInterceptor authenticationThrottle() {
-        final ThrottleProperties throttle = casProperties.getAuthn().getThrottle();
+        final var throttle = casProperties.getAuthn().getThrottle();
 
         if (throttle.getFailure().getRangeSeconds() <= 0 && throttle.getFailure().getThreshold() <= 0) {
             LOGGER.debug("Authentication throttling is disabled since no range-seconds or failure-threshold is defined");
             return new NoOpThrottledSubmissionHandlerInterceptor();
         }
 
->>>>>>> 8ea30116
         if (StringUtils.isNotBlank(throttle.getUsernameParameter())) {
             LOGGER.debug("Activating authentication throttling based on IP address and username...");
             return new InMemoryThrottledSubmissionByIpAddressAndUsernameHandlerInterceptorAdapter(throttle.getFailure().getThreshold(),
@@ -87,9 +81,9 @@
     @ConditionalOnMissingBean(name = "authenticationThrottlingExecutionPlan")
     @Bean
     public AuthenticationThrottlingExecutionPlan authenticationThrottlingExecutionPlan(final List<AuthenticationThrottlingExecutionPlanConfigurer> configurers) {
-        final DefaultAuthenticationThrottlingExecutionPlan plan = new DefaultAuthenticationThrottlingExecutionPlan();
+        final var plan = new DefaultAuthenticationThrottlingExecutionPlan();
         configurers.forEach(c -> {
-            final String name = StringUtils.removePattern(c.getClass().getSimpleName(), "\\$.+");
+            final var name = StringUtils.removePattern(c.getClass().getSimpleName(), "\\$.+");
             LOGGER.debug("Registering authentication throttler [{}]", name);
             c.configureAuthenticationThrottlingExecutionPlan(plan);
         });
