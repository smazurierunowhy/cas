--- conflicted
+++ resolved
@@ -67,11 +67,7 @@
         final var credential = WebUtils.getCredential(context);
         final var authenticationResultBuilder =
             authenticationSystemSupport.establishAuthenticationContextFromInitial(authentication, credential);
-<<<<<<< HEAD
-        final var authenticationResult = authenticationResultBuilder.build(service);
-=======
-        final AuthenticationResult authenticationResult = authenticationResultBuilder.build(principalElectionStrategy, service);
->>>>>>> 8ea30116
+        final var authenticationResult = authenticationResultBuilder.build(principalElectionStrategy, service);
 
         final var serviceTicketId = this.centralAuthenticationService.grantServiceTicket(ticketGrantingTicket, service, authenticationResult);
         WebUtils.putServiceTicketInRequestScope(context, serviceTicketId);
