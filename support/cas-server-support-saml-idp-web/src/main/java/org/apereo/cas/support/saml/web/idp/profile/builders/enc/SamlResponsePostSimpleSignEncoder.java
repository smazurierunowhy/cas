package org.apereo.cas.support.saml.web.idp.profile.builders.enc;

import lombok.extern.slf4j.Slf4j;
import org.apache.velocity.app.VelocityEngine;
import org.apereo.cas.support.saml.services.idp.metadata.SamlRegisteredServiceServiceProviderMetadataFacade;
import org.opensaml.saml.common.xml.SAMLConstants;
import org.opensaml.saml.saml2.binding.encoding.impl.BaseSAML2MessageEncoder;
import org.opensaml.saml.saml2.binding.encoding.impl.HTTPPostSimpleSignEncoder;

import javax.servlet.http.HttpServletRequest;
import javax.servlet.http.HttpServletResponse;

/**
 * This is {@link SamlResponsePostSimpleSignEncoder}.
 *
 * @author Misagh Moayyed
 * @since 5.2.0
 */
@Slf4j
public class SamlResponsePostSimpleSignEncoder extends BaseSamlResponseEncoder {

    public SamlResponsePostSimpleSignEncoder(final VelocityEngine velocityEngineFactory,
                                             final SamlRegisteredServiceServiceProviderMetadataFacade adaptor,
                                             final HttpServletResponse httpResponse,
                                             final HttpServletRequest httpRequest) {
        super(velocityEngineFactory, adaptor, httpResponse, httpRequest);
    }

    @Override
    protected String getBinding() {
        return SAMLConstants.SAML2_POST_SIMPLE_SIGN_BINDING_URI;
    }

    @Override
<<<<<<< HEAD
    protected BaseSAML2MessageEncoder getMessageEncoderInstance() throws Exception {
        final var encoder = new HTTPPostSimpleSignEncoder();
=======
    protected BaseSAML2MessageEncoder getMessageEncoderInstance() {
        final HTTPPostSimpleSignEncoder encoder = new HTTPPostSimpleSignEncoder();
>>>>>>> d26d01e4
        encoder.setVelocityEngine(this.velocityEngineFactory);
        return encoder;
    }
}<|MERGE_RESOLUTION|>--- conflicted
+++ resolved
@@ -32,13 +32,8 @@
     }
 
     @Override
-<<<<<<< HEAD
-    protected BaseSAML2MessageEncoder getMessageEncoderInstance() throws Exception {
+    protected BaseSAML2MessageEncoder getMessageEncoderInstance() {
         final var encoder = new HTTPPostSimpleSignEncoder();
-=======
-    protected BaseSAML2MessageEncoder getMessageEncoderInstance() {
-        final HTTPPostSimpleSignEncoder encoder = new HTTPPostSimpleSignEncoder();
->>>>>>> d26d01e4
         encoder.setVelocityEngine(this.velocityEngineFactory);
         return encoder;
     }
