package org.apereo.cas.support.saml.web.idp.profile.builders.response;

import lombok.extern.slf4j.Slf4j;
import org.apache.velocity.app.VelocityEngine;
import org.apereo.cas.support.saml.OpenSamlConfigBean;
import org.apereo.cas.support.saml.SamlException;
import org.apereo.cas.support.saml.SamlUtils;
import org.apereo.cas.support.saml.services.SamlRegisteredService;
import org.apereo.cas.support.saml.services.idp.metadata.SamlRegisteredServiceServiceProviderMetadataFacade;
import org.apereo.cas.support.saml.web.idp.profile.builders.SamlProfileObjectBuilder;
import org.apereo.cas.support.saml.web.idp.profile.builders.enc.SamlIdPObjectSigner;
import org.apereo.cas.support.saml.web.idp.profile.builders.enc.BaseSamlResponseEncoder;
import org.apereo.cas.support.saml.web.idp.profile.builders.enc.SamlObjectEncrypter;
import org.apereo.cas.support.saml.web.idp.profile.builders.enc.SamlResponseArtifactEncoder;
import org.apereo.cas.support.saml.web.idp.profile.builders.enc.SamlResponsePostEncoder;
import org.apereo.cas.support.saml.web.idp.profile.builders.enc.SamlResponsePostSimpleSignEncoder;
import org.apereo.cas.ticket.TicketGrantingTicket;
import org.apereo.cas.ticket.artifact.SamlArtifactTicketFactory;
import org.apereo.cas.ticket.query.SamlAttributeQueryTicket;
import org.apereo.cas.ticket.query.SamlAttributeQueryTicketFactory;
import org.apereo.cas.ticket.registry.TicketRegistry;
import org.apereo.cas.util.RandomUtils;
import org.apereo.cas.web.support.CookieRetrievingCookieGenerator;
import org.apereo.cas.web.support.CookieUtils;
import org.opensaml.messaging.context.MessageContext;
import org.opensaml.saml.common.SAMLObject;
import org.opensaml.saml.common.SAMLVersion;
import org.opensaml.saml.common.binding.artifact.SAMLArtifactMap;
import org.opensaml.saml.common.xml.SAMLConstants;
import org.opensaml.saml.saml2.core.Assertion;
import org.opensaml.saml.saml2.core.EncryptedAssertion;
import org.opensaml.saml.saml2.core.RequestAbstractType;
import org.opensaml.saml.saml2.core.Response;
import org.opensaml.saml.saml2.core.Status;
import org.opensaml.saml.saml2.core.StatusCode;

import javax.servlet.http.HttpServletRequest;
import javax.servlet.http.HttpServletResponse;
import java.time.ZoneOffset;
import java.time.ZonedDateTime;

/**
 * This is {@link SamlProfileSaml2ResponseBuilder}.
 *
 * @author Misagh Moayyed
 * @since 5.1.0
 */
@Slf4j
public class SamlProfileSaml2ResponseBuilder extends BaseSamlProfileSamlResponseBuilder<Response> {
    private static final long serialVersionUID = 1488837627964481272L;

    private final transient TicketRegistry ticketRegistry;
    private final transient SamlArtifactTicketFactory samlArtifactTicketFactory;
    private final transient CookieRetrievingCookieGenerator ticketGrantingTicketCookieGenerator;
    private final transient SAMLArtifactMap samlArtifactMap;
    private final transient SamlAttributeQueryTicketFactory samlAttributeQueryTicketFactory;

    public SamlProfileSaml2ResponseBuilder(final OpenSamlConfigBean openSamlConfigBean,
                                           final SamlIdPObjectSigner samlObjectSigner,
                                           final VelocityEngine velocityEngineFactory,
                                           final SamlProfileObjectBuilder<Assertion> samlProfileSamlAssertionBuilder,
                                           final SamlObjectEncrypter samlObjectEncrypter,
                                           final TicketRegistry ticketRegistry,
                                           final SamlArtifactTicketFactory samlArtifactTicketFactory,
                                           final CookieRetrievingCookieGenerator ticketGrantingTicketCookieGenerator,
                                           final SAMLArtifactMap samlArtifactMap,
                                           final SamlAttributeQueryTicketFactory samlAttributeQueryTicketFactory) {
        super(openSamlConfigBean, samlObjectSigner, velocityEngineFactory, samlProfileSamlAssertionBuilder, samlObjectEncrypter);
        this.ticketRegistry = ticketRegistry;
        this.samlArtifactTicketFactory = samlArtifactTicketFactory;
        this.ticketGrantingTicketCookieGenerator = ticketGrantingTicketCookieGenerator;
        this.samlArtifactMap = samlArtifactMap;
        this.samlAttributeQueryTicketFactory = samlAttributeQueryTicketFactory;
    }

    @Override
    public Response buildResponse(final Assertion assertion,
<<<<<<< HEAD
                                     final Object casAssertion,
                                     final RequestAbstractType authnRequest,
                                     final SamlRegisteredService service,
                                     final SamlRegisteredServiceServiceProviderMetadataFacade adaptor,
                                     final HttpServletRequest request,
                                     final HttpServletResponse response,
                                     final String binding) throws SamlException {
        final var id = '_' + String.valueOf(Math.abs(RandomUtils.getNativeInstance().nextLong()));
        var samlResponse = newResponse(id, ZonedDateTime.now(ZoneOffset.UTC), authnRequest.getID(), null);
=======
                                  final Object casAssertion,
                                  final RequestAbstractType authnRequest,
                                  final SamlRegisteredService service,
                                  final SamlRegisteredServiceServiceProviderMetadataFacade adaptor,
                                  final HttpServletRequest request,
                                  final HttpServletResponse response,
                                  final String binding,
                                  final MessageContext messageContext) throws SamlException {
        final String id = '_' + String.valueOf(Math.abs(RandomUtils.getNativeInstance().nextLong()));
        Response samlResponse = newResponse(id, ZonedDateTime.now(ZoneOffset.UTC), authnRequest.getID(), null);
>>>>>>> 61c473e3
        samlResponse.setVersion(SAMLVersion.VERSION_20);
        samlResponse.setIssuer(buildEntityIssuer());

        if (casProperties.getAuthn().getSamlIdp().isAttributeQueryProfileEnabled()) {
            storeAttributeQueryTicketInRegistry(assertion, request, adaptor);
        }
<<<<<<< HEAD
        
        final var finalAssertion = encryptAssertion(assertion, request, response, service, adaptor);
=======

        final SAMLObject finalAssertion = encryptAssertion(assertion, request, response, service, adaptor);
>>>>>>> 61c473e3

        if (finalAssertion instanceof EncryptedAssertion) {
            LOGGER.debug("Built assertion is encrypted, so the response will add it to the encrypted assertions collection");
            samlResponse.getEncryptedAssertions().add(EncryptedAssertion.class.cast(finalAssertion));
        } else {
            LOGGER.debug("Built assertion is not encrypted, so the response will add it to the assertions collection");
            samlResponse.getAssertions().add(Assertion.class.cast(finalAssertion));
        }

        final var status = newStatus(StatusCode.SUCCESS, null);
        samlResponse.setStatus(status);

        SamlUtils.logSamlObject(this.configBean, samlResponse);

        if (service.isSignResponses()) {
            LOGGER.debug("SAML entity id [{}] indicates that SAML responses should be signed", adaptor.getEntityId());
            samlResponse = this.samlObjectSigner.encode(samlResponse, service, adaptor, response, request, binding, authnRequest);
            SamlUtils.logSamlObject(configBean, samlResponse);
        }

        return samlResponse;
    }

    @Override
    protected Response encode(final SamlRegisteredService service,
                              final Response samlResponse,
                              final HttpServletResponse httpResponse,
                              final HttpServletRequest httpRequest,
                              final SamlRegisteredServiceServiceProviderMetadataFacade adaptor,
                              final String relayState,
                              final String binding,
                              final RequestAbstractType authnRequest,
                              final Object assertion) throws SamlException {

        LOGGER.debug("Constructing encoder based on binding [{}] for [{}]", binding, adaptor.getEntityId());

        if (binding.equalsIgnoreCase(SAMLConstants.SAML2_ARTIFACT_BINDING_URI)) {
            final BaseSamlResponseEncoder encoder = new SamlResponseArtifactEncoder(this.velocityEngineFactory,
                adaptor, httpRequest, httpResponse, authnRequest,
                ticketRegistry, samlArtifactTicketFactory,
                ticketGrantingTicketCookieGenerator, samlArtifactMap);
            return encoder.encode(authnRequest, samlResponse, relayState);
        }

        if (binding.equalsIgnoreCase(SAMLConstants.SAML2_POST_SIMPLE_SIGN_BINDING_URI)) {
            final BaseSamlResponseEncoder encoder = new SamlResponsePostSimpleSignEncoder(this.velocityEngineFactory, adaptor, httpResponse, httpRequest);
            return encoder.encode(authnRequest, samlResponse, relayState);
        }

        final BaseSamlResponseEncoder encoder = new SamlResponsePostEncoder(this.velocityEngineFactory, adaptor, httpResponse, httpRequest);
        return encoder.encode(authnRequest, samlResponse, relayState);
    }

    private void storeAttributeQueryTicketInRegistry(final Assertion assertion, final HttpServletRequest request,
                                                     final SamlRegisteredServiceServiceProviderMetadataFacade adaptor) {

<<<<<<< HEAD
        final var value = assertion.getSubject().getNameID().getValue();
        final var ticketGrantingTicket = CookieUtils.getTicketGrantingTicketFromRequest(
                ticketGrantingTicketCookieGenerator, this.ticketRegistry, request);

        final var ticket = samlAttributeQueryTicketFactory.create(value,
               assertion, adaptor.getEntityId(), ticketGrantingTicket);
=======
        final String value = assertion.getSubject().getNameID().getValue();
        final TicketGrantingTicket ticketGrantingTicket = CookieUtils.getTicketGrantingTicketFromRequest(
            ticketGrantingTicketCookieGenerator, this.ticketRegistry, request);

        final SamlAttributeQueryTicket ticket = samlAttributeQueryTicketFactory.create(value,
            assertion, adaptor.getEntityId(), ticketGrantingTicket);
>>>>>>> 61c473e3
        this.ticketRegistry.addTicket(ticket);

    }
}<|MERGE_RESOLUTION|>--- conflicted
+++ resolved
@@ -75,17 +75,6 @@
 
     @Override
     public Response buildResponse(final Assertion assertion,
-<<<<<<< HEAD
-                                     final Object casAssertion,
-                                     final RequestAbstractType authnRequest,
-                                     final SamlRegisteredService service,
-                                     final SamlRegisteredServiceServiceProviderMetadataFacade adaptor,
-                                     final HttpServletRequest request,
-                                     final HttpServletResponse response,
-                                     final String binding) throws SamlException {
-        final var id = '_' + String.valueOf(Math.abs(RandomUtils.getNativeInstance().nextLong()));
-        var samlResponse = newResponse(id, ZonedDateTime.now(ZoneOffset.UTC), authnRequest.getID(), null);
-=======
                                   final Object casAssertion,
                                   final RequestAbstractType authnRequest,
                                   final SamlRegisteredService service,
@@ -94,22 +83,15 @@
                                   final HttpServletResponse response,
                                   final String binding,
                                   final MessageContext messageContext) throws SamlException {
-        final String id = '_' + String.valueOf(Math.abs(RandomUtils.getNativeInstance().nextLong()));
-        Response samlResponse = newResponse(id, ZonedDateTime.now(ZoneOffset.UTC), authnRequest.getID(), null);
->>>>>>> 61c473e3
+        var samlResponse = newResponse(id, ZonedDateTime.now(ZoneOffset.UTC), authnRequest.getID(), null);
         samlResponse.setVersion(SAMLVersion.VERSION_20);
         samlResponse.setIssuer(buildEntityIssuer());
 
         if (casProperties.getAuthn().getSamlIdp().isAttributeQueryProfileEnabled()) {
             storeAttributeQueryTicketInRegistry(assertion, request, adaptor);
         }
-<<<<<<< HEAD
-        
+
         final var finalAssertion = encryptAssertion(assertion, request, response, service, adaptor);
-=======
-
-        final SAMLObject finalAssertion = encryptAssertion(assertion, request, response, service, adaptor);
->>>>>>> 61c473e3
 
         if (finalAssertion instanceof EncryptedAssertion) {
             LOGGER.debug("Built assertion is encrypted, so the response will add it to the encrypted assertions collection");
@@ -166,21 +148,12 @@
     private void storeAttributeQueryTicketInRegistry(final Assertion assertion, final HttpServletRequest request,
                                                      final SamlRegisteredServiceServiceProviderMetadataFacade adaptor) {
 
-<<<<<<< HEAD
         final var value = assertion.getSubject().getNameID().getValue();
         final var ticketGrantingTicket = CookieUtils.getTicketGrantingTicketFromRequest(
-                ticketGrantingTicketCookieGenerator, this.ticketRegistry, request);
+            ticketGrantingTicketCookieGenerator, this.ticketRegistry, request);
 
         final var ticket = samlAttributeQueryTicketFactory.create(value,
-               assertion, adaptor.getEntityId(), ticketGrantingTicket);
-=======
-        final String value = assertion.getSubject().getNameID().getValue();
-        final TicketGrantingTicket ticketGrantingTicket = CookieUtils.getTicketGrantingTicketFromRequest(
-            ticketGrantingTicketCookieGenerator, this.ticketRegistry, request);
-
-        final SamlAttributeQueryTicket ticket = samlAttributeQueryTicketFactory.create(value,
             assertion, adaptor.getEntityId(), ticketGrantingTicket);
->>>>>>> 61c473e3
         this.ticketRegistry.addTicket(ticket);
 
     }
