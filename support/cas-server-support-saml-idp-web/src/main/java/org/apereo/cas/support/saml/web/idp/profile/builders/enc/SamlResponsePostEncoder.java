--- conflicted
+++ resolved
@@ -32,13 +32,8 @@
     }
 
     @Override
-<<<<<<< HEAD
-    protected BaseSAML2MessageEncoder getMessageEncoderInstance() throws Exception {
+    protected BaseSAML2MessageEncoder getMessageEncoderInstance() {
         final var encoder = new HTTPPostEncoder();
-=======
-    protected BaseSAML2MessageEncoder getMessageEncoderInstance() {
-        final HTTPPostEncoder encoder = new HTTPPostEncoder();
->>>>>>> 335fb37e
         encoder.setVelocityEngine(this.velocityEngineFactory);
         return encoder;
     }
