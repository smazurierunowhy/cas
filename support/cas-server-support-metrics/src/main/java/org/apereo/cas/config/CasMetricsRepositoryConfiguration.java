--- conflicted
+++ resolved
@@ -3,33 +3,11 @@
 import lombok.Getter;
 import lombok.extern.slf4j.Slf4j;
 import org.apereo.cas.configuration.CasConfigurationProperties;
-<<<<<<< HEAD
+import org.apereo.cas.metrics.MongoDbMetric;
 import org.springframework.beans.factory.annotation.Autowired;
-=======
-import org.apereo.cas.configuration.model.core.metrics.MetricsProperties;
-import org.apereo.cas.influxdb.InfluxDbConnectionFactory;
-import org.apereo.cas.metrics.MongoDbMetric;
-import org.apereo.cas.mongo.MongoDbConnectionFactory;
-import org.apereo.cas.redis.core.RedisObjectFactory;
-import org.influxdb.dto.Point;
-import org.springframework.beans.factory.annotation.Autowired;
-import org.springframework.boot.actuate.autoconfigure.ExportMetricWriter;
-import org.springframework.boot.actuate.metrics.opentsdb.OpenTsdbGaugeWriter;
-import org.springframework.boot.actuate.metrics.repository.redis.RedisMetricRepository;
-import org.springframework.boot.actuate.metrics.statsd.StatsdMetricWriter;
-import org.springframework.boot.actuate.metrics.writer.GaugeWriter;
-import org.springframework.boot.actuate.metrics.writer.MetricWriter;
-import org.springframework.boot.autoconfigure.condition.ConditionalOnProperty;
->>>>>>> 8bcc657d
 import org.springframework.boot.context.properties.EnableConfigurationProperties;
 import org.springframework.context.annotation.Configuration;
-<<<<<<< HEAD
-=======
-import org.springframework.data.mongodb.core.MongoTemplate;
-import org.springframework.data.redis.connection.RedisConnectionFactory;
 
-import java.util.concurrent.TimeUnit;
->>>>>>> 8bcc657d
 
 /**
  * This is {@link CasMetricsRepositoryConfiguration}.
@@ -45,61 +23,4 @@
 
     @Autowired
     private CasConfigurationProperties casProperties;
-<<<<<<< HEAD
-=======
-
-    @ConditionalOnProperty(prefix = "cas.metrics.redis", name = "prefix")
-    @Bean
-    @ExportMetricWriter
-    public MetricWriter redisMetricWriter() {
-        final MetricsProperties.Redis redis = casProperties.getMetrics().getRedis();
-        final RedisObjectFactory factory = new RedisObjectFactory();
-        final RedisConnectionFactory connectionFactory = factory.newRedisConnectionFactory(redis);
-        return new RedisMetricRepository(connectionFactory, redis.getPrefix(), redis.getKey());
-    }
-
-    @ConditionalOnProperty(prefix = "cas.metrics.openTsdb", name = "url")
-    @Bean
-    @ExportMetricWriter
-    public GaugeWriter openTsdbMetricWriter() {
-        final MetricsProperties.OpenTsdb prop = casProperties.getMetrics().getOpenTsdb();
-        final OpenTsdbGaugeWriter w = new OpenTsdbGaugeWriter(prop.getConnectTimeout(), prop.getReadTimeout());
-        w.setUrl(prop.getUrl());
-        return w;
-    }
-
-    @ConditionalOnProperty(prefix = "cas.metrics.statsd", name = "host")
-    @Bean
-    @ExportMetricWriter
-    public MetricWriter statsdMetricWriter() {
-        final MetricsProperties.Statsd prop = casProperties.getMetrics().getStatsd();
-        return new StatsdMetricWriter(prop.getPrefix(), prop.getHost(), prop.getPort());
-    }
-
-    @ConditionalOnProperty(prefix = "cas.metrics.influxDb", name = "url")
-    @Bean
-    @ExportMetricWriter
-    public GaugeWriter influxDbMetricsWriter() {
-        final MetricsProperties.InfluxDb influxDb = casProperties.getMetrics().getInfluxDb();
-        final InfluxDbConnectionFactory factory = new InfluxDbConnectionFactory(influxDb);
-        return value -> {
-            final Point point = Point.measurement(value.getName()).time(value.getTimestamp().getTime(), TimeUnit.MILLISECONDS)
-                .addField("value", value.getValue()).addField("name", value.getName()).tag("type", value.getClass().getSimpleName()).build();
-            factory.write(point, influxDb.getDatabase());
-        };
-    }
-
-    @ConditionalOnProperty(prefix = "cas.metrics.mongo", name = "collection")
-    @Bean
-    @ExportMetricWriter
-    public GaugeWriter mongoDbMetricWriter() {
-        final MetricsProperties.MongoDb prop = casProperties.getMetrics().getMongo();
-        final MongoDbConnectionFactory factory = new MongoDbConnectionFactory();
-        final MongoTemplate mongoTemplate = factory.buildMongoTemplate(prop);
-        return metric -> {
-            final MongoDbMetric metrics = new MongoDbMetric(metric);
-            mongoTemplate.save(metrics, prop.getCollection());
-        };
-    }
->>>>>>> 8bcc657d
 }