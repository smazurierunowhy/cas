/*
 * Licensed to Jasig under one or more contributor license
 * agreements. See the NOTICE file distributed with this work
 * for additional information regarding copyright ownership.
 * Jasig licenses this file to you under the Apache License,
 * Version 2.0 (the "License"); you may not use this file
 * except in compliance with the License.  You may obtain a
 * copy of the License at the following location:
 *
 *   http://www.apache.org/licenses/LICENSE-2.0
 *
 * Unless required by applicable law or agreed to in writing,
 * software distributed under the License is distributed on an
 * "AS IS" BASIS, WITHOUT WARRANTIES OR CONDITIONS OF ANY
 * KIND, either express or implied.  See the License for the
 * specific language governing permissions and limitations
 * under the License.
 */
package org.jasig.cas.authentication.support;

import java.util.ArrayList;
import java.util.Calendar;
import java.util.HashMap;
import java.util.List;
import java.util.Map;

import javax.security.auth.login.AccountExpiredException;
import javax.security.auth.login.AccountLockedException;
import javax.security.auth.login.CredentialExpiredException;
import javax.security.auth.login.LoginException;

import org.jasig.cas.Message;
import org.jasig.cas.authentication.AccountDisabledException;
import org.jasig.cas.authentication.AccountPasswordMustChangeException;
import org.jasig.cas.authentication.InvalidLoginLocationException;
import org.jasig.cas.authentication.InvalidLoginTimeException;
import org.joda.time.Days;
import org.joda.time.Instant;
import org.ldaptive.auth.AccountState;
import org.ldaptive.auth.AuthenticationResponse;
import org.ldaptive.auth.ext.ActiveDirectoryAccountState;
import org.ldaptive.auth.ext.EDirectoryAccountState;
import org.ldaptive.auth.ext.PasswordExpirationAccountState;
import org.ldaptive.control.PasswordPolicyControl;
import org.slf4j.Logger;
import org.slf4j.LoggerFactory;

/**
 * Default account state handler.
 *
 * @author Marvin S. Addison
 * @since 4.0.0
 */
public class DefaultAccountStateHandler implements AccountStateHandler {

    /** Logger instance. */
    protected final Logger logger = LoggerFactory.getLogger(getClass());

    /** Map of account state error to CAS authentication exception. */
    protected static final Map<AccountState.Error, LoginException> ERROR_MAP;

    /**
     * Instantiates a new account state handler, that populates
     * the error map with LDAP error codes and corresponding exceptions.
     */
    static {
        ERROR_MAP = new HashMap<AccountState.Error, LoginException>();
        ERROR_MAP.put(ActiveDirectoryAccountState.Error.ACCOUNT_DISABLED, new AccountDisabledException());
        ERROR_MAP.put(ActiveDirectoryAccountState.Error.ACCOUNT_LOCKED_OUT, new AccountLockedException());
        ERROR_MAP.put(ActiveDirectoryAccountState.Error.INVALID_LOGON_HOURS, new InvalidLoginTimeException());
        ERROR_MAP.put(ActiveDirectoryAccountState.Error.INVALID_WORKSTATION, new InvalidLoginLocationException());
        ERROR_MAP.put(ActiveDirectoryAccountState.Error.PASSWORD_MUST_CHANGE, new AccountPasswordMustChangeException());
        ERROR_MAP.put(ActiveDirectoryAccountState.Error.PASSWORD_EXPIRED, new CredentialExpiredException());
        ERROR_MAP.put(EDirectoryAccountState.Error.ACCOUNT_EXPIRED, new AccountExpiredException());
        ERROR_MAP.put(EDirectoryAccountState.Error.LOGIN_LOCKOUT, new AccountLockedException());
        ERROR_MAP.put(EDirectoryAccountState.Error.LOGIN_TIME_LIMITED, new InvalidLoginTimeException());
        ERROR_MAP.put(EDirectoryAccountState.Error.PASSWORD_EXPIRED, new CredentialExpiredException());
        ERROR_MAP.put(PasswordExpirationAccountState.Error.PASSWORD_EXPIRED, new CredentialExpiredException());
        ERROR_MAP.put(PasswordPolicyControl.Error.ACCOUNT_LOCKED, new AccountLockedException());
        ERROR_MAP.put(PasswordPolicyControl.Error.PASSWORD_EXPIRED, new CredentialExpiredException());
        ERROR_MAP.put(PasswordPolicyControl.Error.CHANGE_AFTER_RESET, new CredentialExpiredException());
    }

    @Override
    public List<Message> handle(final AuthenticationResponse response, final LdapPasswordPolicyConfiguration configuration)
            throws LoginException {

        final AccountState state = response.getAccountState();
        final AccountState.Error error;
        final AccountState.Warning warning;
        if (state != null) {
            error = state.getError();
            warning = state.getWarning();
        } else {
            logger.debug("Account state not defined");
            error = null;
            warning = null;
        }
        final List<Message> messages = new ArrayList<Message>();
        handleError(error, response, configuration, messages);
        handleWarning(warning, response, configuration, messages);
        return messages;
    }

    /**
     * Handle an account state error produced by ldaptive account state machinery.
     * <p>
     * Override this method to provide custom error handling.
     *
     * @param error Account state error.
     * @param response Ldaptive authentication response.
     * @param configuration Password policy configuration.
     * @param messages Container for messages produced by account state error handling.
     *
     * @throws LoginException On errors that should be communicated as login exceptions.
     */
    protected void handleError(
            final AccountState.Error error,
            final AuthenticationResponse response,
            final LdapPasswordPolicyConfiguration configuration,
            final List<Message> messages)
            throws LoginException {

        logger.debug("Handling {}", error);
        final LoginException ex = ERROR_MAP.get(error);
        if (ex != null) {
            throw ex;
        }
        logger.debug("No LDAP error mapping defined for {}", error);
    }


    /**
     * Handle an account state warning produced by ldaptive account state machinery.
     * <p>
     * Override this method to provide custom warning message handling.
     *
<<<<<<< HEAD
     * @param warning Account state warning.
=======
     * @param warning the account state warning messages.
>>>>>>> c5e697e9
     * @param response Ldaptive authentication response.
     * @param configuration Password policy configuration.
     * @param messages Container for messages produced by account state warning handling.
     */
    protected void handleWarning(
            final AccountState.Warning warning,
            final AuthenticationResponse response,
            final LdapPasswordPolicyConfiguration configuration,
            final List<Message> messages) {

        if (warning == null) {
            logger.debug("Account state warning not defined");
            return;
        }

        final Calendar expDate = warning.getExpiration();
        final Days ttl = Days.daysBetween(Instant.now(), new Instant(expDate));
        logger.debug(
                "Password expires in {} days. Expiration warning threshold is {} days.",
                ttl.getDays(),
                configuration.getPasswordWarningNumberOfDays());
        if (configuration.isAlwaysDisplayPasswordExpirationWarning()
                || ttl.getDays() < configuration.getPasswordWarningNumberOfDays()) {
            messages.add(new PasswordExpiringWarningMessage(
                    "Password expires in {0} days. Please change your password at <href=\"{1}\">{1}</a>",
                    ttl.getDays(),
                    configuration.getPasswordPolicyUrl()));
        }
        if (warning.getLoginsRemaining() > 0) {
            messages.add(new Message(
                    "password.expiration.loginsRemaining",
                    "You have {0} logins remaining before you MUST change your password.",
                    warning.getLoginsRemaining()));

        }
    }
}<|MERGE_RESOLUTION|>--- conflicted
+++ resolved
@@ -135,11 +135,7 @@
      * <p>
      * Override this method to provide custom warning message handling.
      *
-<<<<<<< HEAD
-     * @param warning Account state warning.
-=======
      * @param warning the account state warning messages.
->>>>>>> c5e697e9
      * @param response Ldaptive authentication response.
      * @param configuration Password policy configuration.
      * @param messages Container for messages produced by account state warning handling.
