--- conflicted
+++ resolved
@@ -271,12 +271,5 @@
         attributes.addAll(this.additionalAttributes);
         this.authenticatedEntryAttributes = attributes.toArray(new String[attributes.size()]);
     }
-<<<<<<< HEAD
-    /**
-     * Initialize the handler internally.
-     */
-=======
-
-
->>>>>>> d4c72847
+
 }