<<<<<<< HEAD
/*
 * Licensed to Jasig under one or more contributor license
 * agreements. See the NOTICE file distributed with this work
 * for additional information regarding copyright ownership.
 * Jasig licenses this file to you under the Apache License,
 * Version 2.0 (the "License"); you may not use this file
 * except in compliance with the License.  You may obtain a
 * copy of the License at the following location:
 *
 *   http://www.apache.org/licenses/LICENSE-2.0
 *
 * Unless required by applicable law or agreed to in writing,
 * software distributed under the License is distributed on an
 * "AS IS" BASIS, WITHOUT WARRANTIES OR CONDITIONS OF ANY
 * KIND, either express or implied.  See the License for the
 * specific language governing permissions and limitations
 * under the License.
 */
package org.jasig.cas.ticket.registry;

import static org.junit.Assert.*;

import java.util.ArrayList;
import java.util.Collection;

import org.jasig.cas.authentication.Authentication;
import org.jasig.cas.authentication.ImmutableAuthentication;
import org.jasig.cas.authentication.principal.SimplePrincipal;
import org.jasig.cas.authentication.principal.SimpleWebApplicationServiceImpl;
import org.jasig.cas.ticket.ServiceTicket;
import org.jasig.cas.ticket.Ticket;
import org.jasig.cas.ticket.TicketGrantingTicket;
import org.jasig.cas.ticket.TicketGrantingTicketImpl;
import org.jasig.cas.ticket.support.NeverExpiresExpirationPolicy;
import org.jboss.cache.Cache;
import org.junit.Before;
import org.junit.Test;
import org.springframework.context.support.ClassPathXmlApplicationContext;
import org.springframework.mock.web.MockHttpServletRequest;

/**
 * Test case to test the DefaultTicketRegistry based on test cases to test all
 * Ticket Registries.
 *
 * @author Scott Battaglia
 * @author Marc-Antoine Garrigue
 */
public final class JBossCacheTicketRegistryTests {

    private static final String APPLICATION_CONTEXT_FILE_NAME = "jbossTestContext.xml";

    private static final String APPLICATION_CONTEXT_CACHE_BEAN_NAME = "ticketRegistry";

    private JBossCacheTicketRegistry registry;

    private Cache<String, Ticket> treeCache;

    private static final int TICKETS_IN_REGISTRY = 10;

    private TicketRegistry ticketRegistry;

    @Before
    public void setUp() throws Exception {
        this.ticketRegistry = this.getNewTicketRegistry();
    }

    protected Authentication getAuthentication() {
        return new ImmutableAuthentication(new SimplePrincipal("test"));
    }

    public TicketRegistry getNewTicketRegistry() throws Exception {
        ClassPathXmlApplicationContext context = new ClassPathXmlApplicationContext(APPLICATION_CONTEXT_FILE_NAME);
        this.registry = (JBossCacheTicketRegistry) context.getBean(APPLICATION_CONTEXT_CACHE_BEAN_NAME);

        this.treeCache = (Cache<String, Ticket>) context.getBean("cache");
        this.treeCache.removeNode("/ticket");

        return this.registry;
    }

    /**
     * Method to add a TicketGrantingTicket to the ticket cache. This should add
     * the ticket and return. Failure upon any exception.
     */
    @Test
    public void testAddTicketToCache() {
        try {
            this.ticketRegistry.addTicket(new TicketGrantingTicketImpl("TEST", getAuthentication(),
                    new NeverExpiresExpirationPolicy()));
        } catch (final Exception e) {
            fail("Caught an exception. But no exception should have been thrown.");
        }
    }

    @Test
    public void testGetNullTicket() {
        try {
            this.ticketRegistry.getTicket(null, TicketGrantingTicket.class);
        } catch (final Exception e) {
            fail("Exception caught.  None expected.");
        }
    }

    @Test
    public void testGetNonExistingTicket() {
        try {
            this.ticketRegistry.getTicket("FALALALALALAL", TicketGrantingTicket.class);
        } catch (final Exception e) {
            fail("Exception caught.  None expected.");
        }
    }

    @Test
    public void testGetExistingTicketWithProperClass() {
        try {
            this.ticketRegistry.addTicket(new TicketGrantingTicketImpl("TEST", getAuthentication(),
                    new NeverExpiresExpirationPolicy()));
            this.ticketRegistry.getTicket("TEST", TicketGrantingTicket.class);
        } catch (final Exception e) {
            fail("Caught an exception. But no exception should have been thrown.");
        }
    }

    @Test
    public void testGetExistingTicketWithInproperClass() {
        try {
            this.ticketRegistry.addTicket(new TicketGrantingTicketImpl("TEST", getAuthentication(),
                    new NeverExpiresExpirationPolicy()));
            this.ticketRegistry.getTicket("TEST", ServiceTicket.class);
        } catch (final ClassCastException e) {
            return;
        }
        fail("ClassCastException expected.");
    }

    @Test
    public void testGetNullTicketWithoutClass() {
        try {
            this.ticketRegistry.getTicket(null);
        } catch (final Exception e) {
            fail("Exception caught.  None expected.");
        }
    }

    @Test
    public void testGetNonExistingTicketWithoutClass() {
        try {
            this.ticketRegistry.getTicket("FALALALALALAL");
        } catch (final Exception e) {
            fail("Exception caught.  None expected.");
        }
    }

    @Test
    public void testGetExistingTicket() {
        try {
            this.ticketRegistry.addTicket(new TicketGrantingTicketImpl("TEST", getAuthentication(),
                    new NeverExpiresExpirationPolicy()));
            this.ticketRegistry.getTicket("TEST");
        } catch (final Exception e) {
            e.printStackTrace();
            fail("Caught an exception. But no exception should have been thrown.");
        }
    }

    @Test
    public void testDeleteExistingTicket() {
        try {
            this.ticketRegistry.addTicket(new TicketGrantingTicketImpl("TEST", getAuthentication(),
                    new NeverExpiresExpirationPolicy()));
            assertTrue("Ticket was not deleted.", this.ticketRegistry.deleteTicket("TEST"));
        } catch (final Exception e) {
            fail("Caught an exception. But no exception should have been thrown.");
        }
    }

    @Test
    public void testDeleteNonExistingTicket() {
        try {
            this.ticketRegistry.addTicket(new TicketGrantingTicketImpl("TEST", getAuthentication(),
                    new NeverExpiresExpirationPolicy()));
            assertFalse("Ticket was deleted.", this.ticketRegistry.deleteTicket("TEST1"));
        } catch (final Exception e) {
            fail("Caught an exception. But no exception should have been thrown.");
        }
    }

    @Test
    public void testDeleteNullTicket() {
        try {
            this.ticketRegistry.addTicket(new TicketGrantingTicketImpl("TEST", getAuthentication(),
                    new NeverExpiresExpirationPolicy()));
            assertFalse("Ticket was deleted.", this.ticketRegistry.deleteTicket(null));
        } catch (final Exception e) {
            fail("Caught an exception. But no exception should have been thrown.");
        }
    }

    @Test
    public void testGetTicketsIsZero() {
        try {
            assertEquals("The size of the empty registry is not zero.", this.ticketRegistry.getTickets().size(), 0);
        } catch (final Exception e) {
            e.printStackTrace();
            fail("Caught an exception. But no exception should have been thrown.");
        }
    }

    @Test
    public void testGetTicketsFromRegistryEqualToTicketsAdded() {
        final Collection<Ticket> tickets = new ArrayList<Ticket>();
        final MockHttpServletRequest request = new MockHttpServletRequest();
        request.addParameter("service", "test");

        for (int i = 0; i < TICKETS_IN_REGISTRY; i++) {
            final TicketGrantingTicket ticketGrantingTicket = new TicketGrantingTicketImpl("TEST" + i,
                    getAuthentication(), new NeverExpiresExpirationPolicy());
            final ServiceTicket st = ticketGrantingTicket.grantServiceTicket("tests" + i,
                    SimpleWebApplicationServiceImpl.createServiceFrom(request), new NeverExpiresExpirationPolicy(),
                    false);
            tickets.add(ticketGrantingTicket);
            tickets.add(st);
            this.ticketRegistry.addTicket(ticketGrantingTicket);
            this.ticketRegistry.addTicket(st);
        }

        try {
            Collection<Ticket> ticketRegistryTickets = this.ticketRegistry.getTickets();
            assertEquals("The size of the registry is not the same as the collection.", ticketRegistryTickets.size(),
                    tickets.size());

            for (final Ticket ticket : tickets) {
                if (!ticketRegistryTickets.contains(ticket)) {
                    fail("Ticket was added to registry but was not found in retrieval of collection of all tickets.");
                }
            }
        } catch (final Exception e) {
            fail("Caught an exception. But no exception should have been thrown.");
        }
    }
}
=======
/*
 * Licensed to Jasig under one or more contributor license
 * agreements. See the NOTICE file distributed with this work
 * for additional information regarding copyright ownership.
 * Jasig licenses this file to you under the Apache License,
 * Version 2.0 (the "License"); you may not use this file
 * except in compliance with the License.  You may obtain a
 * copy of the License at the following location:
 *
 *   http://www.apache.org/licenses/LICENSE-2.0
 *
 * Unless required by applicable law or agreed to in writing,
 * software distributed under the License is distributed on an
 * "AS IS" BASIS, WITHOUT WARRANTIES OR CONDITIONS OF ANY
 * KIND, either express or implied.  See the License for the
 * specific language governing permissions and limitations
 * under the License.
 */
package org.jasig.cas.ticket.registry;

import static org.junit.Assert.*;

import java.util.ArrayList;
import java.util.Collection;

import org.jasig.cas.TestUtils;
import org.jasig.cas.authentication.Authentication;
import org.jasig.cas.authentication.ImmutableAuthentication;
import org.jasig.cas.authentication.principal.SimplePrincipal;
import org.jasig.cas.authentication.principal.SimpleWebApplicationServiceImpl;
import org.jasig.cas.ticket.ServiceTicket;
import org.jasig.cas.ticket.Ticket;
import org.jasig.cas.ticket.TicketGrantingTicket;
import org.jasig.cas.ticket.TicketGrantingTicketImpl;
import org.jasig.cas.ticket.support.NeverExpiresExpirationPolicy;
import org.jboss.cache.Cache;
import org.junit.Before;
import org.junit.Test;
import org.springframework.context.support.ClassPathXmlApplicationContext;
import org.springframework.mock.web.MockHttpServletRequest;

/**
 * Test case to test the DefaultTicketRegistry based on test cases to test all
 * Ticket Registries.
 *
 * @author Scott Battaglia
 * @author Marc-Antoine Garrigue
 */
public final class JBossCacheTicketRegistryTests {

    private static final String APPLICATION_CONTEXT_FILE_NAME = "jbossTestContext.xml";

    private static final String APPLICATION_CONTEXT_CACHE_BEAN_NAME = "ticketRegistry";

    private JBossCacheTicketRegistry registry;

    private Cache<String, Ticket> treeCache;

    private static final int TICKETS_IN_REGISTRY = 10;

    private TicketRegistry ticketRegistry;

    @Before
    public void setUp() throws Exception {
        this.ticketRegistry = this.getNewTicketRegistry();
    }

    public TicketRegistry getNewTicketRegistry() throws Exception {
        ClassPathXmlApplicationContext context = new ClassPathXmlApplicationContext(
                APPLICATION_CONTEXT_FILE_NAME);
        this.registry = (JBossCacheTicketRegistry) context
                .getBean(APPLICATION_CONTEXT_CACHE_BEAN_NAME);

        this.treeCache = (Cache<String, Ticket>) context.getBean("cache");
        this.treeCache.removeNode("/ticket");

        return this.registry;
    }

    /**
     * Method to add a TicketGrantingTicket to the ticket cache. This should add
     * the ticket and return. Failure upon any exception.
     */
    @Test
    public void testAddTicketToCache() {
        try {
            this.ticketRegistry.addTicket(new TicketGrantingTicketImpl("TEST",
                    TestUtils.getAuthentication(), new NeverExpiresExpirationPolicy()));
        } catch (Exception e) {
            fail("Caught an exception. But no exception should have been thrown.");
        }
    }

    @Test
    public void testGetNullTicket() {
        try {
            this.ticketRegistry.getTicket(null, TicketGrantingTicket.class);
        } catch (Exception e) {
            fail("Exception caught.  None expected.");
        }
    }

    @Test
    public void testGetNonExistingTicket() {
        try {
            this.ticketRegistry.getTicket("FALALALALALAL",
                    TicketGrantingTicket.class);
        } catch (Exception e) {
            fail("Exception caught.  None expected.");
        }
    }

    @Test
    public void testGetExistingTicketWithProperClass() {
        try {
            this.ticketRegistry.addTicket(new TicketGrantingTicketImpl("TEST",
                    TestUtils.getAuthentication(), new NeverExpiresExpirationPolicy()));
            this.ticketRegistry.getTicket("TEST", TicketGrantingTicket.class);
        } catch (Exception e) {
            fail("Caught an exception. But no exception should have been thrown.");
        }
    }

    @Test
    public void testGetExistingTicketWithInproperClass() {
        try {
            this.ticketRegistry.addTicket(new TicketGrantingTicketImpl("TEST",
                    TestUtils.getAuthentication(), new NeverExpiresExpirationPolicy()));
            this.ticketRegistry.getTicket("TEST", ServiceTicket.class);
        } catch (ClassCastException e) {
            return;
        }
        fail("ClassCastException expected.");
    }

    @Test
    public void testGetNullTicketWithoutClass() {
        try {
            this.ticketRegistry.getTicket(null);
        } catch (Exception e) {
            fail("Exception caught.  None expected.");
        }
    }

    @Test
    public void testGetNonExistingTicketWithoutClass() {
        try {
            this.ticketRegistry.getTicket("FALALALALALAL");
        } catch (Exception e) {
            fail("Exception caught.  None expected.");
        }
    }

    @Test
    public void testGetExistingTicket() {
        try {
            this.ticketRegistry.addTicket(new TicketGrantingTicketImpl("TEST",
                    TestUtils.getAuthentication(), new NeverExpiresExpirationPolicy()));
            this.ticketRegistry.getTicket("TEST");
        } catch (Exception e) {
            e.printStackTrace();
            fail("Caught an exception. But no exception should have been thrown.");
        }
    }

    @Test
    public void testDeleteExistingTicket() {
        try {
            this.ticketRegistry.addTicket(new TicketGrantingTicketImpl("TEST",
                    TestUtils.getAuthentication(), new NeverExpiresExpirationPolicy()));
            assertTrue("Ticket was not deleted.", this.ticketRegistry
                    .deleteTicket("TEST"));
        } catch (Exception e) {
            fail("Caught an exception. But no exception should have been thrown.");
        }
    }

    @Test
    public void testDeleteNonExistingTicket() {
        try {
            this.ticketRegistry.addTicket(new TicketGrantingTicketImpl("TEST",
                    TestUtils.getAuthentication(), new NeverExpiresExpirationPolicy()));
            assertFalse("Ticket was deleted.", this.ticketRegistry
                    .deleteTicket("TEST1"));
        } catch (Exception e) {
            fail("Caught an exception. But no exception should have been thrown.");
        }
    }

    @Test
    public void testDeleteNullTicket() {
        try {
            this.ticketRegistry.addTicket(new TicketGrantingTicketImpl("TEST",
                    TestUtils.getAuthentication(), new NeverExpiresExpirationPolicy()));
            assertFalse("Ticket was deleted.", this.ticketRegistry
                    .deleteTicket(null));
        } catch (Exception e) {
            fail("Caught an exception. But no exception should have been thrown.");
        }
    }

    @Test
    public void testGetTicketsIsZero() {
        try {
            assertEquals("The size of the empty registry is not zero.",
                    this.ticketRegistry.getTickets().size(), 0);
        } catch (Exception e) {
            e.printStackTrace();
            fail("Caught an exception. But no exception should have been thrown.");
        }
    }

    @Test
    public void testGetTicketsFromRegistryEqualToTicketsAdded() {
        final Collection<Ticket> tickets = new ArrayList<Ticket>();
        final MockHttpServletRequest request = new MockHttpServletRequest();
        request.addParameter("service", "test");

        for (int i = 0; i < TICKETS_IN_REGISTRY; i++) {
            final TicketGrantingTicket ticketGrantingTicket = new TicketGrantingTicketImpl(
                    "TEST" + i, TestUtils.getAuthentication(),
                    new NeverExpiresExpirationPolicy());
            final ServiceTicket st = ticketGrantingTicket.grantServiceTicket(
                    "tests" + i, SimpleWebApplicationServiceImpl.createServiceFrom(request),
                    new NeverExpiresExpirationPolicy(), false);
            tickets.add(ticketGrantingTicket);
            tickets.add(st);
            this.ticketRegistry.addTicket(ticketGrantingTicket);
            this.ticketRegistry.addTicket(st);
        }

        try {
            Collection<Ticket> ticketRegistryTickets = this.ticketRegistry.getTickets();
            assertEquals(
                    "The size of the registry is not the same as the collection.",
                    ticketRegistryTickets.size(), tickets.size());

            for (final Ticket ticket : tickets) {
                if (!ticketRegistryTickets.contains(ticket)) {
                    fail("Ticket was added to registry but was not found in retrieval of collection of all tickets.");
                }
            }
        } catch (Exception e) {
            fail("Caught an exception. But no exception should have been thrown.");
        }
    }
}
>>>>>>> 0eeb1645
<|MERGE_RESOLUTION|>--- conflicted
+++ resolved
@@ -1,4 +1,3 @@
-<<<<<<< HEAD
 /*
  * Licensed to Jasig under one or more contributor license
  * agreements. See the NOTICE file distributed with this work
@@ -24,9 +23,7 @@
 import java.util.ArrayList;
 import java.util.Collection;
 
-import org.jasig.cas.authentication.Authentication;
-import org.jasig.cas.authentication.ImmutableAuthentication;
-import org.jasig.cas.authentication.principal.SimplePrincipal;
+import org.jasig.cas.TestUtils;
 import org.jasig.cas.authentication.principal.SimpleWebApplicationServiceImpl;
 import org.jasig.cas.ticket.ServiceTicket;
 import org.jasig.cas.ticket.Ticket;
@@ -65,249 +62,6 @@
         this.ticketRegistry = this.getNewTicketRegistry();
     }
 
-    protected Authentication getAuthentication() {
-        return new ImmutableAuthentication(new SimplePrincipal("test"));
-    }
-
-    public TicketRegistry getNewTicketRegistry() throws Exception {
-        ClassPathXmlApplicationContext context = new ClassPathXmlApplicationContext(APPLICATION_CONTEXT_FILE_NAME);
-        this.registry = (JBossCacheTicketRegistry) context.getBean(APPLICATION_CONTEXT_CACHE_BEAN_NAME);
-
-        this.treeCache = (Cache<String, Ticket>) context.getBean("cache");
-        this.treeCache.removeNode("/ticket");
-
-        return this.registry;
-    }
-
-    /**
-     * Method to add a TicketGrantingTicket to the ticket cache. This should add
-     * the ticket and return. Failure upon any exception.
-     */
-    @Test
-    public void testAddTicketToCache() {
-        try {
-            this.ticketRegistry.addTicket(new TicketGrantingTicketImpl("TEST", getAuthentication(),
-                    new NeverExpiresExpirationPolicy()));
-        } catch (final Exception e) {
-            fail("Caught an exception. But no exception should have been thrown.");
-        }
-    }
-
-    @Test
-    public void testGetNullTicket() {
-        try {
-            this.ticketRegistry.getTicket(null, TicketGrantingTicket.class);
-        } catch (final Exception e) {
-            fail("Exception caught.  None expected.");
-        }
-    }
-
-    @Test
-    public void testGetNonExistingTicket() {
-        try {
-            this.ticketRegistry.getTicket("FALALALALALAL", TicketGrantingTicket.class);
-        } catch (final Exception e) {
-            fail("Exception caught.  None expected.");
-        }
-    }
-
-    @Test
-    public void testGetExistingTicketWithProperClass() {
-        try {
-            this.ticketRegistry.addTicket(new TicketGrantingTicketImpl("TEST", getAuthentication(),
-                    new NeverExpiresExpirationPolicy()));
-            this.ticketRegistry.getTicket("TEST", TicketGrantingTicket.class);
-        } catch (final Exception e) {
-            fail("Caught an exception. But no exception should have been thrown.");
-        }
-    }
-
-    @Test
-    public void testGetExistingTicketWithInproperClass() {
-        try {
-            this.ticketRegistry.addTicket(new TicketGrantingTicketImpl("TEST", getAuthentication(),
-                    new NeverExpiresExpirationPolicy()));
-            this.ticketRegistry.getTicket("TEST", ServiceTicket.class);
-        } catch (final ClassCastException e) {
-            return;
-        }
-        fail("ClassCastException expected.");
-    }
-
-    @Test
-    public void testGetNullTicketWithoutClass() {
-        try {
-            this.ticketRegistry.getTicket(null);
-        } catch (final Exception e) {
-            fail("Exception caught.  None expected.");
-        }
-    }
-
-    @Test
-    public void testGetNonExistingTicketWithoutClass() {
-        try {
-            this.ticketRegistry.getTicket("FALALALALALAL");
-        } catch (final Exception e) {
-            fail("Exception caught.  None expected.");
-        }
-    }
-
-    @Test
-    public void testGetExistingTicket() {
-        try {
-            this.ticketRegistry.addTicket(new TicketGrantingTicketImpl("TEST", getAuthentication(),
-                    new NeverExpiresExpirationPolicy()));
-            this.ticketRegistry.getTicket("TEST");
-        } catch (final Exception e) {
-            e.printStackTrace();
-            fail("Caught an exception. But no exception should have been thrown.");
-        }
-    }
-
-    @Test
-    public void testDeleteExistingTicket() {
-        try {
-            this.ticketRegistry.addTicket(new TicketGrantingTicketImpl("TEST", getAuthentication(),
-                    new NeverExpiresExpirationPolicy()));
-            assertTrue("Ticket was not deleted.", this.ticketRegistry.deleteTicket("TEST"));
-        } catch (final Exception e) {
-            fail("Caught an exception. But no exception should have been thrown.");
-        }
-    }
-
-    @Test
-    public void testDeleteNonExistingTicket() {
-        try {
-            this.ticketRegistry.addTicket(new TicketGrantingTicketImpl("TEST", getAuthentication(),
-                    new NeverExpiresExpirationPolicy()));
-            assertFalse("Ticket was deleted.", this.ticketRegistry.deleteTicket("TEST1"));
-        } catch (final Exception e) {
-            fail("Caught an exception. But no exception should have been thrown.");
-        }
-    }
-
-    @Test
-    public void testDeleteNullTicket() {
-        try {
-            this.ticketRegistry.addTicket(new TicketGrantingTicketImpl("TEST", getAuthentication(),
-                    new NeverExpiresExpirationPolicy()));
-            assertFalse("Ticket was deleted.", this.ticketRegistry.deleteTicket(null));
-        } catch (final Exception e) {
-            fail("Caught an exception. But no exception should have been thrown.");
-        }
-    }
-
-    @Test
-    public void testGetTicketsIsZero() {
-        try {
-            assertEquals("The size of the empty registry is not zero.", this.ticketRegistry.getTickets().size(), 0);
-        } catch (final Exception e) {
-            e.printStackTrace();
-            fail("Caught an exception. But no exception should have been thrown.");
-        }
-    }
-
-    @Test
-    public void testGetTicketsFromRegistryEqualToTicketsAdded() {
-        final Collection<Ticket> tickets = new ArrayList<Ticket>();
-        final MockHttpServletRequest request = new MockHttpServletRequest();
-        request.addParameter("service", "test");
-
-        for (int i = 0; i < TICKETS_IN_REGISTRY; i++) {
-            final TicketGrantingTicket ticketGrantingTicket = new TicketGrantingTicketImpl("TEST" + i,
-                    getAuthentication(), new NeverExpiresExpirationPolicy());
-            final ServiceTicket st = ticketGrantingTicket.grantServiceTicket("tests" + i,
-                    SimpleWebApplicationServiceImpl.createServiceFrom(request), new NeverExpiresExpirationPolicy(),
-                    false);
-            tickets.add(ticketGrantingTicket);
-            tickets.add(st);
-            this.ticketRegistry.addTicket(ticketGrantingTicket);
-            this.ticketRegistry.addTicket(st);
-        }
-
-        try {
-            Collection<Ticket> ticketRegistryTickets = this.ticketRegistry.getTickets();
-            assertEquals("The size of the registry is not the same as the collection.", ticketRegistryTickets.size(),
-                    tickets.size());
-
-            for (final Ticket ticket : tickets) {
-                if (!ticketRegistryTickets.contains(ticket)) {
-                    fail("Ticket was added to registry but was not found in retrieval of collection of all tickets.");
-                }
-            }
-        } catch (final Exception e) {
-            fail("Caught an exception. But no exception should have been thrown.");
-        }
-    }
-}
-=======
-/*
- * Licensed to Jasig under one or more contributor license
- * agreements. See the NOTICE file distributed with this work
- * for additional information regarding copyright ownership.
- * Jasig licenses this file to you under the Apache License,
- * Version 2.0 (the "License"); you may not use this file
- * except in compliance with the License.  You may obtain a
- * copy of the License at the following location:
- *
- *   http://www.apache.org/licenses/LICENSE-2.0
- *
- * Unless required by applicable law or agreed to in writing,
- * software distributed under the License is distributed on an
- * "AS IS" BASIS, WITHOUT WARRANTIES OR CONDITIONS OF ANY
- * KIND, either express or implied.  See the License for the
- * specific language governing permissions and limitations
- * under the License.
- */
-package org.jasig.cas.ticket.registry;
-
-import static org.junit.Assert.*;
-
-import java.util.ArrayList;
-import java.util.Collection;
-
-import org.jasig.cas.TestUtils;
-import org.jasig.cas.authentication.Authentication;
-import org.jasig.cas.authentication.ImmutableAuthentication;
-import org.jasig.cas.authentication.principal.SimplePrincipal;
-import org.jasig.cas.authentication.principal.SimpleWebApplicationServiceImpl;
-import org.jasig.cas.ticket.ServiceTicket;
-import org.jasig.cas.ticket.Ticket;
-import org.jasig.cas.ticket.TicketGrantingTicket;
-import org.jasig.cas.ticket.TicketGrantingTicketImpl;
-import org.jasig.cas.ticket.support.NeverExpiresExpirationPolicy;
-import org.jboss.cache.Cache;
-import org.junit.Before;
-import org.junit.Test;
-import org.springframework.context.support.ClassPathXmlApplicationContext;
-import org.springframework.mock.web.MockHttpServletRequest;
-
-/**
- * Test case to test the DefaultTicketRegistry based on test cases to test all
- * Ticket Registries.
- *
- * @author Scott Battaglia
- * @author Marc-Antoine Garrigue
- */
-public final class JBossCacheTicketRegistryTests {
-
-    private static final String APPLICATION_CONTEXT_FILE_NAME = "jbossTestContext.xml";
-
-    private static final String APPLICATION_CONTEXT_CACHE_BEAN_NAME = "ticketRegistry";
-
-    private JBossCacheTicketRegistry registry;
-
-    private Cache<String, Ticket> treeCache;
-
-    private static final int TICKETS_IN_REGISTRY = 10;
-
-    private TicketRegistry ticketRegistry;
-
-    @Before
-    public void setUp() throws Exception {
-        this.ticketRegistry = this.getNewTicketRegistry();
-    }
-
     public TicketRegistry getNewTicketRegistry() throws Exception {
         ClassPathXmlApplicationContext context = new ClassPathXmlApplicationContext(
                 APPLICATION_CONTEXT_FILE_NAME);
@@ -487,5 +241,4 @@
             fail("Caught an exception. But no exception should have been thrown.");
         }
     }
-}
->>>>>>> 0eeb1645
+}