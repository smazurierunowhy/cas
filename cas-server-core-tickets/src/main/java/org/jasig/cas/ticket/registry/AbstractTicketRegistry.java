--- conflicted
+++ resolved
@@ -23,11 +23,7 @@
 import java.lang.reflect.Constructor;
 import java.util.ArrayList;
 import java.util.Collection;
-<<<<<<< HEAD
-=======
-import java.util.HashSet;
 import java.util.List;
->>>>>>> 28d54c0b
 import java.util.Map;
 import java.util.stream.Collectors;
 
@@ -91,14 +87,14 @@
     }
 
     @Override
-    public long sessionCount() {
+    public int sessionCount() {
       logger.debug("sessionCount() operation is not implemented by the ticket registry instance {}. Returning unknown as {}",
                 this.getClass().getName(), Integer.MIN_VALUE);
       return Integer.MIN_VALUE;
     }
 
     @Override
-    public long serviceTicketCount() {
+    public int serviceTicketCount() {
       logger.debug("serviceTicketCount() operation is not implemented by the ticket registry instance {}. Returning unknown as {}",
                 this.getClass().getName(), Integer.MIN_VALUE);
       return Integer.MIN_VALUE;
