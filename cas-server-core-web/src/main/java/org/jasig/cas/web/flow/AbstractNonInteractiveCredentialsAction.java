package org.jasig.cas.web.flow;

import org.jasig.cas.CasProtocolConstants;
import org.jasig.cas.CentralAuthenticationService;
import org.jasig.cas.authentication.AuthenticationContext;
import org.jasig.cas.authentication.AuthenticationContextBuilder;
import org.jasig.cas.authentication.AuthenticationSystemSupport;
import org.jasig.cas.authentication.AuthenticationException;
import org.jasig.cas.authentication.AuthenticationTransaction;
import org.jasig.cas.authentication.Credential;
import org.jasig.cas.authentication.DefaultAuthenticationContextBuilder;
import org.jasig.cas.authentication.DefaultAuthenticationSystemSupport;
import org.jasig.cas.authentication.principal.PrincipalFactory;
import org.jasig.cas.authentication.principal.Service;
import org.jasig.cas.ticket.AbstractTicketException;
import org.jasig.cas.ticket.ServiceTicket;
import org.jasig.cas.ticket.TicketGrantingTicket;
import org.jasig.cas.web.support.WebUtils;
import org.slf4j.Logger;
import org.slf4j.LoggerFactory;
import org.springframework.beans.factory.annotation.Autowired;
import org.springframework.beans.factory.annotation.Qualifier;
import org.springframework.stereotype.Component;
import org.springframework.util.StringUtils;
import org.springframework.web.util.CookieGenerator;
import org.springframework.webflow.action.AbstractAction;
import org.springframework.webflow.execution.Event;
import org.springframework.webflow.execution.RequestContext;

import javax.validation.constraints.NotNull;

/**
 * Abstract class to handle the retrieval and authentication of non-interactive
 * credential such as client certificates, NTLM, etc.
 *
 * @author Scott Battaglia

 * @since 3.0.0
 */
@Component
public abstract class AbstractNonInteractiveCredentialsAction extends AbstractAction {

    /** The logger instance. */
    protected final Logger logger = LoggerFactory.getLogger(this.getClass());

<<<<<<< HEAD
    /** Principal factory instance. */
=======
    /** The Principal factory. */
>>>>>>> e6769101
    @Autowired
    @Qualifier("principalFactory")
    protected PrincipalFactory principalFactory;

    @NotNull
    @Autowired(required=false)
    @Qualifier("defaultAuthenticationSystemSupport")
    private AuthenticationSystemSupport authenticationSystemSupport = new DefaultAuthenticationSystemSupport();

    @NotNull
    @Autowired
    @Qualifier("centralAuthenticationService")
    private CentralAuthenticationService centralAuthenticationService;

    /** Instance of warn cookie generator. */
    @Autowired(required=false)
    @Qualifier("warnCookieGenerator")
    private CookieGenerator warnCookieGenerator;

    /**
     * Checks if is renew present.
     *
     * @param context the context
     * @return true, if  renew present
     */
    protected final boolean isRenewPresent(final RequestContext context) {
        return StringUtils.hasText(context.getRequestParameters().get(CasProtocolConstants.PARAMETER_RENEW));
    }

    @Override
    protected final Event doExecute(final RequestContext context) {
        final Credential credential = constructCredentialsFromRequest(context);

        if (credential == null) {
            return error();
        }

        final String ticketGrantingTicketId = WebUtils.getTicketGrantingTicketId(context);
        final Service service = WebUtils.getService(context);

        if (isRenewPresent(context) && ticketGrantingTicketId != null && service != null) {

            try {
                final AuthenticationContextBuilder builder = new DefaultAuthenticationContextBuilder(
                        this.authenticationSystemSupport.getPrincipalElectionStrategy());
                final AuthenticationTransaction transaction = AuthenticationTransaction.wrap(credential);

                this.authenticationSystemSupport.getAuthenticationTransactionManager().handle(transaction,  builder);
                final AuthenticationContext authenticationContext = builder.build(service);

                final ServiceTicket serviceTicketId = this.centralAuthenticationService
<<<<<<< HEAD
                        .grantServiceTicket(ticketGrantingTicketId, service, authenticationContext);
=======
                    .grantServiceTicket(ticketGrantingTicketId, service, credential);
>>>>>>> e6769101
                WebUtils.putServiceTicketInRequestScope(context, serviceTicketId);
                onWarn(context, credential);
                return result("warn");

            } catch (final AuthenticationException e) {
                onError(context, credential);
                return error();
            } catch (final AbstractTicketException e) {
                this.centralAuthenticationService.destroyTicketGrantingTicket(ticketGrantingTicketId);
                logger.debug("Attempted to generate a ServiceTicket using renew=true with different credential", e);
            }
        }

        try {
            final AuthenticationContextBuilder builder = new DefaultAuthenticationContextBuilder(
                    this.authenticationSystemSupport.getPrincipalElectionStrategy());
            final AuthenticationTransaction transaction =
                    AuthenticationTransaction.wrap(credential);
            this.authenticationSystemSupport.getAuthenticationTransactionManager().handle(transaction,  builder);
            final AuthenticationContext authenticationContext = builder.build(service);

            final TicketGrantingTicket tgt = this.centralAuthenticationService.createTicketGrantingTicket(authenticationContext);
            WebUtils.putTicketGrantingTicketInScopes(context, tgt);
            onSuccess(context, credential);
            return success();

        } catch (final Exception e) {
            logger.warn(e.getMessage(), e);
            onError(context, credential);
            return error();
        }
    }

    public CentralAuthenticationService getCentralAuthenticationService() {
        return centralAuthenticationService;
    }

    public final void setCentralAuthenticationService(final CentralAuthenticationService centralAuthenticationService) {
        this.centralAuthenticationService = centralAuthenticationService;
    }


    /**
     * Sets principal factory to create principal objects.
     *
     * @param principalFactory the principal factory
     */
    public void setPrincipalFactory(final PrincipalFactory principalFactory) {
        this.principalFactory = principalFactory;
    }

    /**
     * Hook method to allow for additional processing of the response before
     * returning an error event.
     *
     * @param context the context for this specific request.
     * @param credential the credential for this request.
     */
    protected void onError(final RequestContext context, final Credential credential) {
        // default implementation does nothing
    }

    /**
     * Hook method to allow for additional processing of the response before
     * returning a success event.
     *
     * @param context the context for this specific request.
     * @param credential the credential for this request.
     */
    protected void onSuccess(final RequestContext context, final Credential credential) {
        // default implementation does nothing
    }

    public PrincipalFactory getPrincipalFactory() {
        return principalFactory;
    }

    public AuthenticationSystemSupport getAuthenticationSystemSupport() {
        return authenticationSystemSupport;
    }

    /**
     * Hook method to note to the flow thar a warning
     * must be issued prior to resuming the normal
     * authentication flow.
     *
     * @param context the context for this specific request.
     * @param credential the credential for this request.
     */
    protected void onWarn(final RequestContext context, final Credential credential) {
        WebUtils.putWarnCookieIfRequestParameterPresent(this.warnCookieGenerator, context);
    }

    /**
     * Abstract method to implement to construct the credential from the
     * request object.
     *
     * @param context the context for this request.
     * @return the constructed credential or null if none could be constructed
     * from the request.
     */
    protected abstract Credential constructCredentialsFromRequest(RequestContext context);
}<|MERGE_RESOLUTION|>--- conflicted
+++ resolved
@@ -43,11 +43,7 @@
     /** The logger instance. */
     protected final Logger logger = LoggerFactory.getLogger(this.getClass());
 
-<<<<<<< HEAD
     /** Principal factory instance. */
-=======
-    /** The Principal factory. */
->>>>>>> e6769101
     @Autowired
     @Qualifier("principalFactory")
     protected PrincipalFactory principalFactory;
@@ -99,11 +95,7 @@
                 final AuthenticationContext authenticationContext = builder.build(service);
 
                 final ServiceTicket serviceTicketId = this.centralAuthenticationService
-<<<<<<< HEAD
-                        .grantServiceTicket(ticketGrantingTicketId, service, authenticationContext);
-=======
                     .grantServiceTicket(ticketGrantingTicketId, service, credential);
->>>>>>> e6769101
                 WebUtils.putServiceTicketInRequestScope(context, serviceTicketId);
                 onWarn(context, credential);
                 return result("warn");
