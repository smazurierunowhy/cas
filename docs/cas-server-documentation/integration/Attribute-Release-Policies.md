---
layout: default
title: CAS - Attribute Release Policies
---

# Attribute Release Policies

The release policy decides how attributes are to be released for a given service. Each policy has
the ability to apply an optional filter.

The following settings are shared by all attribute release policies:

| Name                                    | Value
|-----------------------------------------|----------------------------------------------------------------
| `authorizedToReleaseCredentialPassword` | Boolean to define whether the service is authorized to [release the credential as an attribute](ClearPass.html).
| `authorizedToReleaseProxyGrantingTicket` | Boolean to define whether the service is authorized to [release the proxy-granting ticket id as an attribute](../installation/Configuring-Proxy-Authentication.html)
| `excludeDefaultAttributes` | Boolean to define whether this policy should exclude the default global bundle of attributes for release.

<div class="alert alert-warning"><strong>Usage Warning!</strong><p>Think <strong>VERY CAREFULLY</strong> before turning on the above settings. Blindly authorizing an application to receive a proxy-granting ticket or the user credential
may produce an opportunity for security leaks and attacks. Make sure you actually need to enable those features and that you understand the why. Avoid where and when you can, specially when it comes to sharing the user credential.</p></div>

CAS makes a distinction between attributes that convey metadata about the authentication event versus
those that contain personally identifiable data for the authenticated principal.

## Authentication Attributes

During the authentication process, a number of attributes get captured and collected by CAS
to describe metadata and additional properties about the nature of the authentication event itself.
These typically include attributes that are documented and classified by the underlying protocol
or attributes that are specific to CAS which may describe the type of credentials used, successfully-executed
authentication handlers, date/time of the authentication, etc.

Releasing authentication attributes to service providers and applications can be
controlled to some extent. To learn more and see the relevant list of CAS properties,
please [review this guide](../installation/Configuration-Properties.html#authentication-attributes).


## Principal Attributes

Principal attributes typically convey personally identifiable data about the authenticated user,
such as address, last name, etc. Release policies are available in CAS and documented below
to explicitly control the collection
of attributes that may be authorized for release to a given application.

### Default

CAS provides the ability to release a bundle of principal attributes to all services by default. This bundle is not defined on a per-service
basis and is always combined with attributes produced by the specific release policy of the service, such that for instance, you can devise
rules to always release `givenName` and `cn` to every application, and additionally allow other specific principal attributes for only some
applications per their attribute release policy.

To see the relevant list of CAS properties, please [review this guide](../installation/Configuration-Properties.html#default-bundle).

### Return All

Return all resolved principal attributes to the service.

```json
{
  "@class" : "org.apereo.cas.services.RegexRegisteredService",
  "serviceId" : "sample",
  "name" : "sample",
  "id" : 100,
  "description" : "sample",
  "attributeReleasePolicy" : {
    "@class" : "org.apereo.cas.services.ReturnAllAttributeReleasePolicy"
  }
}
```

### Deny All

Never ever return principal attributes to applications. Note that this policy
also skips and refuses to release default attributes, if any.

```json
{
  "@class" : "org.apereo.cas.services.RegexRegisteredService",
  "serviceId" : "sample",
  "name" : "sample",
  "id" : 100,
  "description" : "sample",
  "attributeReleasePolicy" : {
    "@class" : "org.apereo.cas.services.DenyAllAttributeReleasePolicy"
  }
}
```

### Return Allowed

Only return the principal attributes that are explicitly allowed by the configuration.

```json
{
  "@class" : "org.apereo.cas.services.RegexRegisteredService",
  "serviceId" : "sample",
  "name" : "sample",
  "id" : 100,
  "description" : "sample",
  "attributeReleasePolicy" : {
    "@class" : "org.apereo.cas.services.ReturnAllowedAttributeReleasePolicy",
    "allowedAttributes" : [ "java.util.ArrayList", [ "cn", "mail", "sn" ] ]
  }
}
```


### Return Mapped

Similar to above, this policy will return a collection of allowed principal attributes for the
service, but also allows those principal attributes to be mapped and "renamed" at the more granular service level.

For example, the following configuration will recognize the resolved
attributes `eduPersonAffiliation` and `groupMembership` and will then
release `affiliation` and `group` to the web application configured.

```json
{
  "@class" : "org.apereo.cas.services.RegexRegisteredService",
  "serviceId" : "sample",
  "name" : "sample",
  "id" : 300,
  "description" : "sample",
  "attributeReleasePolicy" : {
    "@class" : "org.apereo.cas.services.ReturnMappedAttributeReleasePolicy",
    "allowedAttributes" : {
      "@class" : "java.util.TreeMap",
      "eduPersonAffiliation" : "affiliation",
      "groupMembership" : "group"
    }
  }
}
```

### Inline Groovy Attributes

Principal attributes that are mapped may produce their values from an inline groovy script. As an example, if you currently
have resolved a `uid` attribute with a value of `piper`, you could then consider the following:

```json
{
  "@class" : "org.apereo.cas.services.RegexRegisteredService",
  "serviceId" : "sample",
  "name" : "sample",
  "id" : 300,
  "description" : "sample",
  "attributeReleasePolicy" : {
    "@class" : "org.apereo.cas.services.ReturnMappedAttributeReleasePolicy",
    "allowedAttributes" : {
      "@class" : "java.util.TreeMap",
      "uid" : "groovy { return attributes['uid'] + ' is great' }"
    }
  }
}
```

In the above snippet, the value of the `uid` attribute name is mapped to the result of the inline groovy script.
Inline scripts always begin with the syntax `groovy {...}` and are passed the current collection of resolved
attributes as an `attributes` binding variable. The result of the script can be a single/collection of value(s).

The above configuration will produce a `uid` attribute for the application whose value is a concatenation of
the original value of `uid` plus the words " is great", so the final result would be "piper is great".

### File-based Groovy Attributes

Identical to inline groovy attribute definitions, except the groovy script can also be externalized to a `.groovy` file:

```json
{
  "@class" : "org.apereo.cas.services.RegexRegisteredService",
  "serviceId" : "sample",
  "name" : "sample",
  "id" : 300,
  "description" : "sample",
  "attributeReleasePolicy" : {
    "@class" : "org.apereo.cas.services.ReturnMappedAttributeReleasePolicy",
    "allowedAttributes" : {
      "@class" : "java.util.TreeMap",
      "uid" : "file:/etc/cas/uid-for-sample-service.groovy"
    }
  }
}
```

### Groovy Script

Let an external Groovy script decide how principal attributes should be released.

```json
{
  "@class" : "org.apereo.cas.services.RegexRegisteredService",
  "serviceId" : "sample",
  "name" : "sample",
  "id" : 300,
  "description" : "sample",
  "attributeReleasePolicy" : {
    "@class" : "org.apereo.cas.services.GroovyScriptAttributeReleasePolicy",
    "groovyScript" : "classpath:/script.groovy"
  }
}
```

The script itself may be designed as:

```groovy
import java.util.*

class SampleGroovyPersonAttributeDao {
    def Map<String, List<Object>> run(final Object... args) {
        def currentAttributes = args[0]
        def logger = args[1]

        LOGGER.debug("Current attributes received are {}", currentAttributes)
        return[username:["something"], likes:["cheese", "food"], id:[1234,2,3,4,5], another:"attribute"]
    }
}
```

### Javascript or Python Script

Let an external javascript or python script decide how principal attributes should be released.
This approach takes advantage of scripting functionality built into the Java platform.
While Javascript and Groovy should be natively supported by CAS, python scripts may need
to massage the CAS configuration to include the [Python modules](http://search.maven.org/#search%7Cga%7C1%7Ca%3A%22jython-standalone%22).

```json
{
  "@class" : "org.apereo.cas.services.RegexRegisteredService",
  "serviceId" : "sample",
  "name" : "sample",
  "id" : 300,
  "description" : "sample",
  "attributeReleasePolicy" : {
    "@class" : "org.apereo.cas.services.ScriptedRegisteredServiceAttributeReleasePolicy",
    "scriptFile" : "classpath:/script.[py|js|groovy]"
  }
}
```

Similar to the above option, the scripts need to design a `run` function
that receives a list of parameters. The collection of current attributes in process
as well as a logger object are passed to this function. The result must produce a
map whose `key`s are attributes names and whose `value`s are a list of attribute values.

<<<<<<< HEAD
You are also allowed to stuff inlined groovy scripts the `scriptFile` attribute. The inline groovy
has access to the collection of resolved `attributes` as well as a `logger` object.

```json
{
  "@class" : "org.apereo.cas.services.RegexRegisteredService",
  "serviceId" : "sample",
  "name" : "sample",
  "id" : 300,
  "description" : "sample",
  "attributeReleasePolicy" : {
    "@class" : "org.apereo.cas.services.ScriptedRegisteredServiceAttributeReleasePolicy",
    "scriptFile" : "groovy { return attributes }"
  }
}
```

## Chaining Policies
=======
### Chaining Policies
>>>>>>> 03c8f65f

Attribute release policies can be chained together to process multiple rules.
The order of policy invocation is the same as the definition order defined for the service itself.

```json
{
  "@class" : "org.apereo.cas.services.RegexRegisteredService",
  "serviceId" : "sample",
  "name" : "sample",
  "id" : 300,
  "attributeReleasePolicy": {
    "@class": "org.apereo.cas.services.ChainingAttributeReleasePolicy",
    "policies": [ "java.util.ArrayList",
      [
          {"@class": "..."},
          {"@class": "..."}
      ]
    ]
  }
}
```

## Attribute Value Filters

While each policy defines what principal attributes may be allowed for a given service,
there are optional attribute filters that can be set per policy to further weed out attributes based on their **values**.

### Chaining Filters

Attribute filters can be chained together so as to associate multiple filters with a single service definition.

```json
{
  "@class" : "org.apereo.cas.services.RegexRegisteredService",
  "serviceId" : "sample",
  "name" : "sample",
  "id" : 200,
  "description" : "sample",
  "attributeReleasePolicy" : {
    "@class" : "org.apereo.cas.services.ReturnAllowedAttributeReleasePolicy",
    "attributeFilter" : {
      "@class" : "org.apereo.cas.services.support.RegisteredServiceChainingAttributeFilter",
      "policies": [ "java.util.ArrayList",
        [
            {
              "@class" : "org.apereo.cas.services.support.RegisteredServiceRegexAttributeFilter",
              "pattern" : "^\w{3}$",
              "order": 10
            },
            {
              "@class" : "..."
            }
        ]
      ]
    },
    "allowedAttributes" : [ "java.util.ArrayList", [ "uid", "groupMembership" ] ]
  }
}
```

Chained attribute filters are sorted given their `order` property first before execution.

### Regex

The regex filter that is responsible to make sure only attributes whose value
matches a certain regex pattern are released.

Suppose that the following attributes are resolved:

| Name                                    | Value
|-----------------------------------------|----------------------------------------------------------------
| `uid`                                   | jsmith
| `groupMembership`                       | std
| `cn`                                    | JohnSmith

The following configuration for instance considers the initial list of `uid`,
`groupMembership` and then only allows and releases attributes whose value's length
is 3 characters. Therefor, out of the above list, only `groupMembership` is released to the application.

```json
{
  "@class" : "org.apereo.cas.services.RegexRegisteredService",
  "serviceId" : "sample",
  "name" : "sample",
  "id" : 200,
  "description" : "sample",
  "attributeReleasePolicy" : {
    "@class" : "org.apereo.cas.services.ReturnAllowedAttributeReleasePolicy",
    "attributeFilter" : {
      "@class" : "org.apereo.cas.services.support.RegisteredServiceRegexAttributeFilter",
      "pattern" : "^\\w{3}$"
    },
    "allowedAttributes" : [ "java.util.ArrayList", [ "uid", "groupMembership" ] ]
  }
}
```

### Mapped Regex

The regex filter that is responsible to make sure only a selected set of attributes whose value
matches a certain regex pattern are released. The filter selectively applies patterns to attributes mapped 
in the configuration. If an attribute is mapped, it is only allowed to be released if it matches the linked pattern.
If an attribute is not mapped, it may optionally be excluded from the released set of attributes.

For example, the below example only allows release of `memberOf` if it contains a value that
is 3 characters in length. If no values are found, the `memberOf` is excluded from the final released bundle.

```json
{
  "@class" : "org.apereo.cas.services.RegexRegisteredService",
  "serviceId" : "sample",
  "name" : "sample",
  "id" : 200,
  "description" : "sample",
  "attributeReleasePolicy" : {
    "@class" : "org.apereo.cas.services.ReturnAllowedAttributeReleasePolicy",
    "attributeFilter" : {
      "@class": "org.apereo.cas.services.support.RegisteredServiceMappedRegexAttributeFilter",
      "patterns": {
          "memberOf": "^\\w{3}$"
      },
      "excludeUnmappedAttributes": false,
      "completeMatch": false,
      "order": 0
    },
    "allowedAttributes" : [ "java.util.ArrayList", [ "uid", "groupMembership" ] ]
  }
}
```

The following fields are supported by this filter:

| Name                 | Description
|----------------------|--------------------------------------------------------------------------
| `patterns`           | A map of attributes and their associated pattern tried against value(s).
| `completeMatch`      | Indicates whether pattern-matching should execute over the entire value region.
| `excludeUnmappedAttributes` | Indicates whether unmapped attributes should be removed from the final bundle.                


### Reverse Mapped Regex

Identical to the above filter, except that the filter only allows a selected set of attributes whose value
**does not match** a certain regex pattern are released.


```json
{
  "@class" : "org.apereo.cas.services.RegexRegisteredService",
  "serviceId" : "sample",
  "name" : "sample",
  "id" : 200,
  "description" : "sample",
  "attributeReleasePolicy" : {
    "@class" : "org.apereo.cas.services.ReturnAllowedAttributeReleasePolicy",
    "attributeFilter" : {
      "@class": "org.apereo.cas.services.support.RegisteredServiceReverseMappedRegexAttributeFilter",
      "patterns": {
          "memberOf": "^\\w{3}$"
      },
      "excludeUnmappedAttributes": false,
      "completeMatch": false,
      "order": 0
    },
    "allowedAttributes" : [ "java.util.ArrayList", [ "uid", "groupMembership" ] ]
  }
}
```<|MERGE_RESOLUTION|>--- conflicted
+++ resolved
@@ -242,8 +242,7 @@
 as well as a logger object are passed to this function. The result must produce a
 map whose `key`s are attributes names and whose `value`s are a list of attribute values.
 
-<<<<<<< HEAD
-You are also allowed to stuff inlined groovy scripts the `scriptFile` attribute. The inline groovy
+You are also allowed to stuff inlined groovy scripts into the `scriptFile` attribute. The script
 has access to the collection of resolved `attributes` as well as a `logger` object.
 
 ```json
@@ -260,10 +259,7 @@
 }
 ```
 
-## Chaining Policies
-=======
 ### Chaining Policies
->>>>>>> 03c8f65f
 
 Attribute release policies can be chained together to process multiple rules.
 The order of policy invocation is the same as the definition order defined for the service itself.
