--- conflicted
+++ resolved
@@ -40,12 +40,7 @@
   dom4j under BSD License
   ehcache under The Apache Software License, Version 2.0
   Ehcache Core under The Apache Software License, Version 2.0
-<<<<<<< HEAD
   Hamcrest Core under New BSD License
-=======
-  gnu-crypto under GNU General Public License, with the "library exception"
-  Hamcrest Core under BSD style
->>>>>>> 10e24520
   Hibernate Commons Annotations under GNU LESSER GENERAL PUBLIC LICENSE
   Inspektr - Auditing API under Apache 2.0 License
   Inspektr - Common API under Apache 2.0 License
